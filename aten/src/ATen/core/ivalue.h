--- conflicted
+++ resolved
@@ -791,7 +791,12 @@
   const void* internalToPointer() const {
     TORCH_INTERNAL_ASSERT(
         isPtrType(), "Can only call internalToPointer() for pointer types");
-    return payload.u.as_intrusive_ptr != c10::UndefinedTensorImpl::singleton() ? payload.u.as_intrusive_ptr : nullptr;
+    if (isTensor()) {
+      return payload.as_tensor.unsafeGetTensorImpl();
+    } else {
+      return payload.u.as_intrusive_ptr != c10::UndefinedTensorImpl::singleton()
+        ? payload.u.as_intrusive_ptr : nullptr;
+    }
   }
 
   TypePtr type() const;
@@ -939,13 +944,8 @@
   friend struct WeakIValue;
 };
 
-<<<<<<< HEAD
-struct CAFFE2_API WeakIValue final {
+struct TORCH_API WeakIValue final {
   WeakIValue() : tag(IValue::Tag::None), is_intrusive_ptr(false) {}
-=======
-struct TORCH_API WeakIValue final {
-  WeakIValue() : payload{0}, tag(IValue::Tag::None), is_intrusive_ptr(false) {}
->>>>>>> c3179614
 
   WeakIValue(const WeakIValue& rhs)
       : payload(rhs.payload),
