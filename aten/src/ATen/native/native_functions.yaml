--- conflicted
+++ resolved
@@ -9449,7 +9449,6 @@
   dispatch:
     DefaultBackend: linalg_eigvalsh_out
 
-<<<<<<< HEAD
 - func: _linalg_inv_out_helper_(Tensor(a!) self, Tensor(b!) infos_lu, Tensor(c!) infos_getri) -> Tensor(a!)
   use_c10_dispatcher: full
   variants: function
@@ -9469,13 +9468,12 @@
   variants: function
   dispatch:
     DefaultBackend: linalg_inv_out
-=======
+
 - func: inner(Tensor self, Tensor other) -> Tensor
   use_c10_dispatcher: full
   variants: function, method
 
 - func: inner.out(Tensor self, Tensor other, *, Tensor(a!) out) -> Tensor(a!)
->>>>>>> ea2a568c
 
 # torch.outer, alias for torch.ger
 - func: outer(Tensor self, Tensor vec2) -> Tensor
