from functools import reduce, wraps
from operator import mul, itemgetter
import collections

import torch
import numpy as np
from torch._six import inf, istuple
from torch.autograd import Variable

from typing import List, Tuple, Dict, Any

from torch.testing import \
    (make_non_contiguous, _dispatch_dtypes, floating_types, floating_types_and,
     floating_and_complex_types, floating_and_complex_types_and,
     all_types_and_complex_and, all_types_and)
from torch.testing._internal.common_device_type import \
    (skipCUDAIfNoMagma, skipCPUIfNoLapack,
     expectedAlertNondeterministic, precisionOverride)
from torch.testing._internal.common_utils import \
    (prod_single_zero, random_square_matrix_of_rank,
     random_symmetric_matrix, random_symmetric_psd_matrix,
     random_symmetric_pd_matrix, make_nonzero_det,
     random_fullrank_matrix_distinct_singular_value, set_rng_seed,
     TEST_WITH_ROCM, IS_WINDOWS, IS_MACOS, make_tensor, TEST_SCIPY,
     torch_to_numpy_dtype_dict, TEST_WITH_SLOW, TEST_MKL)

if TEST_SCIPY:
    import scipy.special

class SkipInfo(object):
    """Describes which test, or type of tests, should be skipped when testing
       an operator. Any test that matches all provided arguments will be skipped.
       The skip will only be checked if the active_if argument is True."""

    __slots__ = ['cls_name', 'test_name', 'device_type', 'dtypes', 'active_if']

    def __init__(self, cls_name=None, test_name=None, *,
                 device_type=None, dtypes=None, active_if=True):
        self.cls_name = cls_name
        self.test_name = test_name
        self.device_type = device_type
        self.dtypes = dtypes
        self.active_if = active_if

class SampleInput(object):
    """Represents sample inputs to a function."""

    __slots__ = ['input', 'args', 'kwargs']

    def __init__(self, input, *, args=tuple(), kwargs=None):
        # test_ops.py expects input to be a tuple
        self.input = input if isinstance(input, tuple) else (input,)
        self.args = args
        self.kwargs = kwargs if kwargs is not None else {}


_NOTHING = object()  # Unique value to distinguish default from anything else


# Extension of getattr to support qualified names
# e.g. _getattr_qual(torch, 'linalg.norm') -> torch.linalg.norm
def _getattr_qual(obj, name, default=_NOTHING):
    try:
        for path in name.split('.'):
            obj = getattr(obj, path)
        return obj
    except AttributeError:
        if default is not _NOTHING:
            return default
        else:
            raise


# Classes and methods for the operator database
class OpInfo(object):
    """Operator information and helper functions for acquiring it."""

    def __init__(self,
                 name,  # the string name of the function
                 *,
                 op=None,  # the function variant of the operation, populated as torch.<name> if None
                 dtypes=floating_types(),  # dtypes this function is expected to work with
                 dtypesIfCPU=None,  # dtypes this function is expected to work with on CPU
                 dtypesIfCUDA=None,  # dtypes this function is expected to work with on CUDA
                 dtypesIfROCM=None,  # dtypes this function is expected to work with on ROCM
                 default_test_dtypes=None,  # dtypes to test with by default. Gets intersected
                                            # with the dtypes support on the tested device
                 test_inplace_grad=True,  # whether to gradcheck and gradgradcheck the inplace variant
                 test_complex_grad=True,  # whether to gradcheck and gradgradcheck for complex dtypes
                 skip_bfloat16_grad=False,  # whether to skip grad and gradgradcheck for bfloat16 dtype
                 assert_autodiffed=False,  # if a op's aten::node is expected to be symbolically autodiffed
                 autodiff_nonfusible_nodes=None,  # a list of strings with node names that are expected to be in a
                                                  # DifferentiableGraph when autodiffed. Ex: ['aten::add', 'aten::mm'],
                                                  # default is populated to be ['aten::(name of Python operator)']
                 autodiff_fusible_nodes=None,  # a list of strings with node names that are expected to be in FusionGroups
                                               # inside of DifferentiableGraphs when this operation is autodiffed.
                                               # Ex: ['aten::add', 'aten::mm'], defaults to an empty list
                                               # Note: currently no ops use fusible nodes
                 output_func=lambda x: x,  # fn mapping output to part that should be gradcheck'ed
                 supports_tensor_out=True,  # whether the op supports the out kwarg, returning a Tensor
                 skips=tuple(),  # information about which tests to skip
                 decorators=None,  # decorators to apply to generated tests
                 promotes_integers_to_float=False,  # whether op promotes unary output to float or not
                 sample_inputs_func=None,  # function to generate sample inputs
                 aten_name=None,  # name of the corresponding aten:: operator
                 ):

        # Validates the dtypes are generated from the dispatch-related functions
        for dtype_list in (dtypes, dtypesIfCPU, dtypesIfCUDA, dtypesIfROCM):
            assert isinstance(dtype_list, (_dispatch_dtypes, type(None)))

        self.name = name
        self.aten_name = aten_name if aten_name is not None else name

        self.dtypes = set(dtypes)
        self.dtypesIfCPU = set(dtypesIfCPU) if dtypesIfCPU is not None else self.dtypes
        self.dtypesIfCUDA = set(dtypesIfCUDA) if dtypesIfCUDA is not None else self.dtypes
        self.dtypesIfROCM = set(dtypesIfROCM) if dtypesIfROCM is not None else self.dtypes
        self._default_test_dtypes = set(default_test_dtypes) if default_test_dtypes is not None else None

        # NOTE: if the op is unspecified it is assumed to be under the torch namespace
        self.op = op if op else _getattr_qual(torch, self.name)
        self.method_variant = getattr(torch.Tensor, name, None)
        inplace_name = name + "_"
        self.inplace_variant = getattr(torch.Tensor, inplace_name, None)
        self.skip_bfloat16_grad = skip_bfloat16_grad

        self.test_inplace_grad = test_inplace_grad
        self.test_complex_grad = test_complex_grad
        self.supports_tensor_out = supports_tensor_out
        self.promotes_integers_to_float = promotes_integers_to_float

        self.skips = skips
        self.decorators = decorators
        self.output_func = output_func
        self.sample_inputs_func = sample_inputs_func

        self.assert_autodiffed = assert_autodiffed
        self.autodiff_fusible_nodes = autodiff_fusible_nodes if autodiff_fusible_nodes else []
        if autodiff_nonfusible_nodes is None:
            self.autodiff_nonfusible_nodes = ['aten::' + self.name]
        else:
            self.autodiff_nonfusible_nodes = autodiff_nonfusible_nodes



    def __call__(self, *args, **kwargs):
        """Calls the function variant of the operator."""
        return self.op(*args, **kwargs)

    def get_op(self):
        """Returns the function variant of the operator, torch.<op_name>."""
        return self.op

    def get_method(self):
        """Returns the method variant of the operator, torch.Tensor.<op_name>.
        Returns None if the operator has no method variant.
        """
        return self.method_variant

    def get_inplace(self):
        """Returns the inplace variant of the operator, torch.Tensor.<op_name>_.
        Returns None if the operator has no inplace variant.
        """
        return self.inplace_variant

    def sample_inputs(self, device, dtype, requires_grad=False):
        """Returns an iterable of SampleInputs."""
        return self.sample_inputs_func(self, device, dtype, requires_grad)

    # Returns True if the test should be skipped and False otherwise
    def should_skip(self, cls_name, test_name, device_type, dtype):
        for si in self.skips:
            if not si.active_if:
                continue

            cls_name_match = si.cls_name is None or cls_name == si.cls_name
            name_match = si.test_name is None or test_name == si.test_name
            device_type_match = si.device_type is None or device_type == si.device_type
            dtype_match = si.dtypes is None or dtype in si.dtypes
            if cls_name_match and name_match and device_type_match and dtype_match:
                return True

        return False

    def supported_dtypes(self, device_type):
        if device_type == 'cpu':
            return self.dtypesIfCPU
        if device_type == 'cuda':
            return self.dtypesIfROCM if TEST_WITH_ROCM else self.dtypesIfCUDA
        else:
            return self.dtypes


    def supports_dtype(self, dtype, device_type):
        return dtype in self.supported_dtypes(device_type)

    def default_test_dtypes(self, device_type):
        """Returns the default dtypes used to test this operator on the device.

        Equal to the operator's default_test_dtypes filtered to remove dtypes
        not supported by the device.
        """
        supported = self.supported_dtypes(device_type)
        return (supported if self._default_test_dtypes is None
                else supported.intersection(self._default_test_dtypes))


L = 20
M = 10
S = 5


def sample_inputs_unary(op_info, device, dtype, requires_grad):
    low, high = op_info.domain
    low = low if low is None else low + op_info._domain_eps
    high = high if high is None else high - op_info._domain_eps

    return (SampleInput(make_tensor((L,), device, dtype,
                                    low=low, high=high,
                                    requires_grad=requires_grad)),
            SampleInput(make_tensor((), device, dtype,
                                    low=low, high=high,
                                    requires_grad=requires_grad)))

# Metadata class for unary "universal functions (ufuncs)" that accept a single
# tensor and have common properties like:
class UnaryUfuncInfo(OpInfo):
    """Operator information for 'universal unary functions (unary ufuncs).'
    These are functions of a single tensor with common properties like:
      - they are elementwise functions
      - the input shape is the output shape
      - they typically have method and inplace variants
      - they typically support the out kwarg
      - they typically have NumPy or SciPy references
    See NumPy's universal function documentation
    (https://numpy.org/doc/1.18/reference/ufuncs.html) for more details
    about the concept of ufuncs.
    """

    def __init__(self,
                 name,  # the string name of the function
                 *,
                 ref,  # a reference function
                 dtypes=floating_types(),
                 dtypesIfCPU=floating_and_complex_types_and(torch.bfloat16),
                 dtypesIfCUDA=floating_and_complex_types_and(torch.half),
                 dtypesIfROCM=floating_types_and(torch.half),
                 domain=(None, None),  # the [low, high) domain of the function
                 handles_large_floats=True,  # whether the op correctly handles large float values (like 1e20)
                 handles_extremals=True,  # whether the op correctly handles extremal values (like inf)
                 handles_complex_extremals=True,  # whether the op correct handles complex extremals (like inf -infj)
                 sample_inputs_func=sample_inputs_unary,
                 **kwargs):
        super(UnaryUfuncInfo, self).__init__(name,
                                             dtypes=dtypes,
                                             dtypesIfCPU=dtypesIfCPU,
                                             dtypesIfCUDA=dtypesIfCUDA,
                                             dtypesIfROCM=dtypesIfROCM,
                                             sample_inputs_func=sample_inputs_func,
                                             **kwargs)
        self.ref = ref
        self.domain = domain
        self.handles_large_floats = handles_large_floats
        self.handles_extremals = handles_extremals
        self.handles_complex_extremals = handles_complex_extremals

        # Epsilon to ensure grad and gradgrad checks don't test values
        #   outside a function's domain.
        self._domain_eps = 1e-5


def sample_inputs_addmm(op_info, device, dtype, requires_grad):
    return (SampleInput((make_tensor((S, S), device, dtype,
                                     low=None, high=None,
                                     requires_grad=requires_grad),
                        make_tensor((S, S), device, dtype,
                                    low=None, high=None,
                                    requires_grad=requires_grad),
                        make_tensor((S, S), device, dtype,
                                    low=None, high=None,
                                    requires_grad=False))),)

def np_unary_ufunc_integer_promotion_wrapper(fn):
    # Wrapper that passes PyTorch's default scalar
    #   type as an argument to the wrapped NumPy
    #   unary ufunc when given an integer input.
    #   This mimicks PyTorch's integer->floating point
    #   type promotion.
    #
    # This is necessary when NumPy promotes
    #   integer types to double, since PyTorch promotes
    #   integer types to the default scalar type.

    # Helper to determine if promotion is needed
    def is_integral(dtype):
        return dtype in [np.bool, np.uint8, np.int8, np.int16, np.int32, np.int64]

    # NOTE: Promotion in PyTorch is from integer types to the default dtype
    np_dtype = torch_to_numpy_dtype_dict[torch.get_default_dtype()]

    @wraps(fn)
    def wrapped_fn(x):
        if is_integral(x.dtype):
            return fn(x, dtype=np_dtype)
        return fn(x)

    return wrapped_fn


# Metadata class for Fast Fourier Transforms in torch.fft.
class SpectralFuncInfo(OpInfo):
    """Operator information for torch.fft transforms. """

    def __init__(self,
                 name,  # the string name of the function
                 *,
                 ref=None,  # Reference implementation (probably in np.fft namespace)
                 dtypes=floating_and_complex_types(),
<<<<<<< HEAD
                 ndimensional,
=======
                 dtypesIfCPU=None,
                 dtypesIfCUDA=None,
                 dtypesIfROCM=None,
                 ndimensional: bool,  # Whether dim argument can be a tuple
>>>>>>> 74ca1d8d
                 skips=None,
                 **kwargs):
        skips = skips if skips is not None else []

        # gradgrad is quite slow
        if not TEST_WITH_SLOW:
            skips.append(SkipInfo('TestGradients', 'test_fn_gradgrad'))

        if not TEST_MKL:
            skips.append(SkipInfo(device_type='cpu'))

        if TEST_WITH_ROCM:
            skips.append(SkipInfo(device_type='cuda'))

        super().__init__(name=name,
                         dtypes=dtypes,
                         skips=skips,
                         **kwargs)
        self.ref = ref if ref is not None else _getattr_qual(np, name)
        self.ndimensional = ndimensional


    def sample_inputs(self, device, dtype, requires_grad=False):
        tensor = make_tensor((L, M), device, dtype,
                             low=None, high=None,
                             requires_grad=requires_grad)
        if self.ndimensional:
            return [
                SampleInput(tensor),
                SampleInput(tensor, kwargs=dict(dim=(-2,))),
                SampleInput(tensor, kwargs=dict(norm='ortho')),
                SampleInput(tensor, kwargs=dict(s=(10, 15))),
                SampleInput(tensor, kwargs=dict(s=10, dim=1, norm='ortho')),
            ]
        else:
            return [
                SampleInput(tensor),
                SampleInput(tensor, kwargs=dict(dim=-2)),
                SampleInput(tensor, kwargs=dict(norm='ortho')),
                SampleInput(tensor, kwargs=dict(n=15)),
                SampleInput(tensor, kwargs=dict(n=10, dim=1, norm='ortho')),
            ]


# Operator database (sorted alphabetically)
op_db: List[OpInfo] = [
    # NOTE: CPU complex acos produces incorrect outputs (https://github.com/pytorch/pytorch/issues/42952)
    UnaryUfuncInfo('acos',
                   ref=np.arccos,
                   domain=(-1, 1),
                   handles_complex_extremals=False,
                   dtypes=all_types_and_complex_and(torch.bool),
                   dtypesIfCPU=all_types_and_complex_and(torch.bool, torch.bfloat16),
                   dtypesIfCUDA=all_types_and_complex_and(torch.bool, torch.half),
                   default_test_dtypes=[torch.long, torch.half, torch.bfloat16, torch.float32, torch.cfloat],
                   skip_bfloat16_grad=True,
                   assert_autodiffed=True,
                   decorators=(precisionOverride({torch.float16: 1e-2,
                                                  torch.bfloat16: 1e-1,
                                                  torch.complex64: 1e-2}),),
                   promotes_integers_to_float=True,
                   skips=(
                       SkipInfo('TestUnaryUfuncs', 'test_reference_numerics',
                                device_type='cpu', dtypes=[torch.cfloat, torch.cdouble]),
                       SkipInfo('TestUnaryUfuncs', 'test_reference_numerics',
                                dtypes=[torch.cfloat, torch.cdouble], active_if=IS_WINDOWS),
                       SkipInfo('TestUnaryUfuncs', 'test_reference_numerics',
                                device_type='cuda', dtypes=[torch.float16],
                                active_if=TEST_WITH_ROCM),
                       SkipInfo('TestGradients', 'test_fn_grad',
                                dtypes=[torch.cdouble], active_if=IS_WINDOWS),
                       SkipInfo('TestGradients', 'test_method_grad',
                                dtypes=[torch.cdouble], active_if=IS_WINDOWS),
                       SkipInfo('TestGradients', 'test_inplace_grad',
                                dtypes=[torch.cdouble], active_if=IS_WINDOWS),
                   )),
    # NOTE: the derivative for inplace acosh is not implemented
    UnaryUfuncInfo('acosh',
                   ref=np.arccosh,
                   domain=(1, float('inf')),
                   dtypes=all_types_and(torch.bool),
                   dtypesIfCPU=all_types_and(torch.bool),
                   dtypesIfCUDA=all_types_and(torch.bool, torch.half, torch.bfloat16),
                   promotes_integers_to_float=True,
                   decorators=(precisionOverride({torch.bfloat16: 5e-2}),),
                   test_inplace_grad=False,
                   skips=(
                       # RuntimeError: "rsqrt_cuda" not implemented for 'BFloat16'
                       SkipInfo('TestCommon', 'test_variant_consistency_jit',
                                device_type='cuda', dtypes=[torch.bfloat16]),
                   )),
    OpInfo('addmm',
           dtypes=floating_types(),
           dtypesIfCPU=all_types_and_complex_and(torch.float16, torch.bfloat16),
           dtypesIfCUDA=floating_types_and(torch.float16, torch.complex64, torch.complex128),
           dtypesIfROCM=floating_types_and(torch.half),
           assert_autodiffed=True,
           autodiff_nonfusible_nodes=['aten::add', 'aten::mm'],
           skips=(
               SkipInfo('TestCommon', 'test_variant_consistency_eager',
                        dtypes=[torch.cfloat, torch.cdouble]),
               SkipInfo('TestCommon', 'test_variant_consistency_jit',
                        dtypes=[torch.cfloat, torch.cdouble, torch.bfloat16, torch.float16]),
               SkipInfo('TestGradients', 'test_method_gradgrad',
                        dtypes=[torch.cdouble]),
               SkipInfo('TestGradients', 'test_method_grad',
                        dtypes=[torch.cdouble]),
               SkipInfo('TestGradients', 'test_fn_gradgrad',
                        dtypes=[torch.cdouble]),
               SkipInfo('TestGradients', 'test_fn_grad',
                        dtypes=[torch.cdouble]),),
           sample_inputs_func=sample_inputs_addmm),
    UnaryUfuncInfo('asin',
                   ref=np.arcsin,
                   domain=(-1, 1),
                   decorators=(precisionOverride({torch.bfloat16: 1e-2}),),
                   promotes_integers_to_float=True,
                   dtypes=all_types_and_complex_and(torch.bool),
                   dtypesIfCPU=all_types_and_complex_and(torch.bool, torch.bfloat16),
                   dtypesIfCUDA=all_types_and_complex_and(torch.bool, torch.half),
                   assert_autodiffed=True,
                   skip_bfloat16_grad=True,
                   skips=(
                       SkipInfo('TestUnaryUfuncs', 'test_reference_numerics',
                                device_type='cpu', dtypes=[torch.cfloat, torch.cdouble]),
                       SkipInfo('TestUnaryUfuncs', 'test_reference_numerics',
                                device_type='cuda', dtypes=[torch.cfloat, torch.cdouble],
                                active_if=IS_WINDOWS),
                   )),
    # NOTE: derivative for inplace asinh is not implemented
    UnaryUfuncInfo('asinh',
                   ref=np.arcsinh,
                   dtypes=all_types_and(torch.bool),
                   dtypesIfCPU=all_types_and(torch.bool),
                   dtypesIfCUDA=all_types_and(torch.bool, torch.half, torch.bfloat16),
                   promotes_integers_to_float=True,
                   decorators=(precisionOverride({torch.bfloat16: 5e-2}),),
                   test_inplace_grad=False,
                   skips=(
                       # RuntimeError: "rsqrt_cuda" not implemented for 'BFloat16'
                       SkipInfo('TestCommon', 'test_variant_consistency_jit',
                                device_type='cuda', dtypes=[torch.bfloat16]),
                   )),
    UnaryUfuncInfo('atan',
                   ref=np.arctan,
                   dtypes=all_types_and_complex_and(torch.bool),
                   dtypesIfCPU=all_types_and_complex_and(torch.bool, torch.bfloat16),
                   dtypesIfCUDA=all_types_and_complex_and(torch.bool, torch.half),
                   assert_autodiffed=True,
                   skip_bfloat16_grad=True,
                   decorators=(precisionOverride({torch.bfloat16: 1e-2}),),
                   promotes_integers_to_float=True,
                   skips=(
                       SkipInfo('TestUnaryUfuncs', 'test_reference_numerics',
                                device_type='cpu', dtypes=[torch.cfloat, torch.cdouble]),
                       SkipInfo('TestUnaryUfuncs', 'test_reference_numerics',
                                device_type='cuda', dtypes=[torch.cfloat, torch.cdouble],
                                active_if=IS_WINDOWS),
                   )),
    UnaryUfuncInfo('atanh',
                   ref=np.arctanh,
                   domain=(-1, 1),
                   dtypes=all_types_and(torch.bool),
                   dtypesIfCPU=all_types_and(torch.bool),
                   dtypesIfCUDA=all_types_and(torch.bool, torch.half, torch.bfloat16),
                   promotes_integers_to_float=True,
                   decorators=(precisionOverride({torch.bfloat16: 1e-2}),),
                   test_inplace_grad=False,
                   skips=(
                       # RuntimeError: "isfinite" not implemented for 'BFloat16'
                       SkipInfo('TestCommon', 'test_variant_consistency_jit',
                                device_type='cuda', dtypes=[torch.bfloat16]),
                   )),
    UnaryUfuncInfo('cos',
                   ref=np.cos,
                   dtypes=all_types_and_complex_and(torch.bool, torch.bfloat16),
                   dtypesIfCPU=all_types_and_complex_and(torch.bool, torch.bfloat16),
                   dtypesIfCUDA=all_types_and_complex_and(torch.bool, torch.half, torch.bfloat16),
                   assert_autodiffed=True,
                   skip_bfloat16_grad=True,
                   handles_large_floats=False,
                   promotes_integers_to_float=True,
                   decorators=(precisionOverride({torch.bfloat16: 1e-2}),),
                   skips=(
                       SkipInfo('TestUnaryUfuncs', 'test_reference_numerics',
                                dtypes=[torch.cfloat, torch.cdouble], active_if=IS_WINDOWS),
                       SkipInfo('TestUnaryUfuncs', 'test_reference_numerics', device_type='cpu',
                                dtypes=[torch.cfloat, torch.cdouble], active_if=IS_MACOS),
                       SkipInfo('TestUnaryUfuncs', 'test_reference_numerics',
                                dtypes=[torch.float], active_if=TEST_WITH_ROCM),
                   )),
    UnaryUfuncInfo('cosh',
                   ref=np.cosh,
                   dtypesIfCPU=floating_and_complex_types(),
                   assert_autodiffed=True,
                   skips=(
                       SkipInfo('TestUnaryUfuncs', 'test_reference_numerics',
                                dtypes=[torch.cfloat, torch.cdouble], active_if=IS_WINDOWS),
                       SkipInfo('TestUnaryUfuncs', 'test_reference_numerics', device_type='cpu',
                                dtypes=[torch.cfloat, torch.cdouble], active_if=IS_MACOS),
                       SkipInfo('TestCommon', 'test_variant_consistency_jit',
                                device_type='cuda', dtypes=[torch.float16]),
                   )),
    SpectralFuncInfo('fft.fft',
                     aten_name='fft_fft',
                     ref=np.fft.fft,
                     ndimensional=False,
                     dtypes=all_types_and_complex_and(torch.bool),
                     default_test_dtypes=floating_and_complex_types(),
                     supports_tensor_out=False,
                     test_inplace_grad=False,),
    SpectralFuncInfo('fft.fftn',
                     aten_name='fft_fftn',
                     ref=np.fft.fftn,
                     ndimensional=True,
                     dtypes=all_types_and_complex_and(torch.bool),
                     default_test_dtypes=floating_and_complex_types(),
                     supports_tensor_out=False,
                     test_inplace_grad=False,
                     decorators=[precisionOverride(
                         {torch.float: 1e-4, torch.cfloat: 1e-4})],),
    SpectralFuncInfo('fft.hfft',
                     aten_name='fft_hfft',
                     ref=np.fft.hfft,
                     ndimensional=False,
                     dtypes=all_types_and_complex_and(torch.bool),
                     default_test_dtypes=floating_and_complex_types(),
                     supports_tensor_out=False,
                     test_inplace_grad=False,),
    SpectralFuncInfo('fft.rfft',
                     aten_name='fft_rfft',
                     ref=np.fft.rfft,
                     ndimensional=False,
                     dtypes=all_types_and(torch.bool),
                     default_test_dtypes=floating_and_complex_types(),
                     supports_tensor_out=False,
                     test_inplace_grad=False,),
    SpectralFuncInfo('fft.rfftn',
                     aten_name='fft_rfftn',
                     ref=np.fft.rfftn,
                     ndimensional=True,
                     dtypes=all_types_and(torch.bool),
                     default_test_dtypes=floating_and_complex_types(),
                     supports_tensor_out=False,
                     test_inplace_grad=False,
                     decorators=[precisionOverride({torch.float: 1e-4})],),
    SpectralFuncInfo('fft.ifft',
                     aten_name='fft_ifft',
                     ref=np.fft.ifft,
                     ndimensional=False,
                     dtypes=all_types_and_complex_and(torch.bool),
                     default_test_dtypes=floating_and_complex_types(),
                     supports_tensor_out=False,
                     test_inplace_grad=False,),
    SpectralFuncInfo('fft.ifftn',
                     aten_name='fft_ifftn',
                     ref=np.fft.ifftn,
                     ndimensional=True,
                     dtypes=all_types_and_complex_and(torch.bool),
                     default_test_dtypes=floating_and_complex_types(),
                     supports_tensor_out=False,
                     test_inplace_grad=False,),
    SpectralFuncInfo('fft.ihfft',
                     aten_name='fft_ihfft',
                     ref=np.fft.ihfft,
                     ndimensional=False,
                     dtypes=all_types_and(torch.bool),
                     default_test_dtypes=floating_types(),
                     supports_tensor_out=False,
                     test_inplace_grad=False,),
    SpectralFuncInfo('fft.irfft',
                     aten_name='fft_irfft',
                     ref=np.fft.irfft,
                     ndimensional=False,
                     dtypes=all_types_and_complex_and(torch.bool),
                     default_test_dtypes=floating_and_complex_types(),
                     supports_tensor_out=False,
                     test_inplace_grad=False,),
    SpectralFuncInfo('fft.irfftn',
                     aten_name='fft_irfftn',
                     ref=np.fft.irfftn,
                     ndimensional=True,
                     dtypes=all_types_and_complex_and(torch.bool),
                     default_test_dtypes=floating_and_complex_types(),
                     supports_tensor_out=False,
                     test_inplace_grad=False,),
    UnaryUfuncInfo('log',
                   ref=np.log,
                   domain=(0, float('inf')),
                   dtypes=all_types_and_complex_and(torch.bool, torch.bfloat16),
                   dtypesIfCPU=all_types_and_complex_and(torch.bool, torch.bfloat16),
                   dtypesIfCUDA=all_types_and_complex_and(torch.bool, torch.half, torch.bfloat16),
                   assert_autodiffed=True,
                   skip_bfloat16_grad=True,
                   promotes_integers_to_float=True,
                   decorators=(precisionOverride({torch.bfloat16: 5e-2}),),
                   skips=(
                       SkipInfo('TestUnaryUfuncs', 'test_reference_numerics',
                                device_type='cpu', dtypes=[torch.bfloat16]),
                       SkipInfo('TestUnaryUfuncs', 'test_reference_numerics',
                                device_type='cuda', dtypes=[torch.cfloat, torch.cdouble]),
                       SkipInfo('TestUnaryUfuncs', 'test_reference_numerics',
                                device_type='cpu', dtypes=[torch.cfloat, torch.cdouble],
                                active_if=IS_WINDOWS),
                   )),
    UnaryUfuncInfo('log10',
                   ref=np.log10,
                   domain=(0, float('inf')),
                   decorators=(precisionOverride({torch.bfloat16: 5e-2}),),
                   dtypes=all_types_and_complex_and(torch.bool, torch.bfloat16),
                   dtypesIfCPU=all_types_and_complex_and(torch.bool, torch.bfloat16),
                   assert_autodiffed=True,
                   skip_bfloat16_grad=True,
                   dtypesIfCUDA=all_types_and_complex_and(torch.bool, torch.half, torch.bfloat16),
                   promotes_integers_to_float=True,
                   skips=(
                       SkipInfo('TestUnaryUfuncs', 'test_reference_numerics',
                                device_type='cuda', dtypes=[torch.cfloat, torch.cdouble]),
                       SkipInfo('TestUnaryUfuncs', 'test_reference_numerics',
                                device_type='cpu', dtypes=[torch.cfloat, torch.cdouble],
                                active_if=IS_WINDOWS),
                   )),
    UnaryUfuncInfo('log1p',
                   ref=np.log1p,
                   domain=(-1, float('inf')),
                   dtypesIfCPU=all_types_and(torch.bool, torch.bfloat16),
                   dtypesIfCUDA=all_types_and(torch.bool, torch.half, torch.bfloat16),
                   decorators=(precisionOverride({torch.bfloat16: 1e-1}),),
                   promotes_integers_to_float=True,
                   assert_autodiffed=True,
                   skip_bfloat16_grad=True),
    UnaryUfuncInfo('log2',
                   ref=np.log2,
                   domain=(0, float('inf')),
                   dtypes=all_types_and_complex_and(torch.bool, torch.bfloat16),
                   dtypesIfCPU=all_types_and_complex_and(torch.bool, torch.bfloat16),
                   dtypesIfCUDA=all_types_and_complex_and(torch.bool, torch.half, torch.bfloat16),
                   assert_autodiffed=True,
                   skip_bfloat16_grad=True,
                   promotes_integers_to_float=True,
                   decorators=(precisionOverride({torch.bfloat16: 1e-1}),),
                   skips=(
                       SkipInfo('TestUnaryUfuncs', 'test_reference_numerics',
                                device_type='cpu', dtypes=[torch.bfloat16]),
                       SkipInfo('TestUnaryUfuncs', 'test_reference_numerics',
                                dtypes=[torch.cfloat, torch.cdouble]),
                   )),
    UnaryUfuncInfo('neg',
                   ref=np.negative,
                   skip_bfloat16_grad=True,
                   dtypes=all_types_and_complex_and(torch.half, torch.bfloat16),
                   dtypesIfCPU=all_types_and_complex_and(torch.half, torch.bfloat16),
                   dtypesIfCUDA=all_types_and_complex_and(torch.half, torch.bfloat16),
                   assert_autodiffed=True,),
    UnaryUfuncInfo('sin',
                   ref=np.sin,
                   dtypes=all_types_and_complex_and(torch.bool, torch.bfloat16),
                   dtypesIfCPU=all_types_and_complex_and(torch.bool, torch.bfloat16),
                   dtypesIfCUDA=all_types_and_complex_and(torch.bool, torch.half),
                   assert_autodiffed=True,
                   skip_bfloat16_grad=True,
                   handles_large_floats=False,
                   handles_complex_extremals=False,
                   promotes_integers_to_float=True,
                   decorators=(precisionOverride({torch.bfloat16: 1e-2}),),
                   skips=(
                       SkipInfo('TestUnaryUfuncs', 'test_reference_numerics',
                                dtypes=[torch.cfloat, torch.cdouble], active_if=IS_WINDOWS),
                       SkipInfo('TestUnaryUfuncs', 'test_reference_numerics',
                                dtypes=[torch.float], active_if=TEST_WITH_ROCM),
                   )),
    UnaryUfuncInfo('sinh',
                   ref=np_unary_ufunc_integer_promotion_wrapper(np.sinh),
                   dtypesIfCPU=all_types_and_complex_and(torch.bool),
                   dtypesIfCUDA=all_types_and_complex_and(torch.bool, torch.half),
                   promotes_integers_to_float=True,
                   assert_autodiffed=True,
                   decorators=(precisionOverride({torch.float16: 1e-2}),),
                   skips=(
                       SkipInfo('TestUnaryUfuncs', 'test_reference_numerics',
                                device_type='cpu', dtypes=[torch.cfloat, torch.cdouble],
                                active_if=(IS_MACOS or IS_WINDOWS)),
                       SkipInfo('TestUnaryUfuncs', 'test_reference_numerics',
                                device_type='cuda', dtypes=[torch.cfloat, torch.cdouble],
                                active_if=IS_WINDOWS),
                       # Reference: https://github.com/pytorch/pytorch/issues/48641
                       SkipInfo('TestUnaryUfuncs', 'test_reference_numerics',
                                device_type='cpu', dtypes=[torch.int8]),
                       SkipInfo('TestCommon', 'test_variant_consistency_jit',
                                device_type='cuda', dtypes=[torch.float16]),
                   )),
    UnaryUfuncInfo('tan',
                   ref=np.tan,
                   dtypes=all_types_and_complex_and(torch.bool, torch.bfloat16),
                   dtypesIfCPU=all_types_and_complex_and(torch.bool, torch.bfloat16),
                   dtypesIfCUDA=all_types_and_complex_and(torch.bool, torch.half),
                   assert_autodiffed=True,
                   skip_bfloat16_grad=True,
                   promotes_integers_to_float=True,
                   skips=(
                       SkipInfo('TestUnaryUfuncs', 'test_reference_numerics',
                                device_type='cuda', dtypes=[torch.cfloat, torch.cdouble]),
                       SkipInfo('TestUnaryUfuncs', 'test_reference_numerics',
                                device_type='cpu', dtypes=[torch.bfloat16]),
                       SkipInfo('TestUnaryUfuncs', 'test_reference_numerics',
                                device_type='cpu', dtypes=[torch.cfloat, torch.cdouble],
                                active_if=(IS_MACOS or IS_WINDOWS)),
                       SkipInfo('TestUnaryUfuncs', 'test_reference_numerics',
                                device_type='cuda', dtypes=[torch.float64],
                                active_if=TEST_WITH_ROCM),
                   )),
    UnaryUfuncInfo('tanh',
                   ref=np.tanh,
                   decorators=(precisionOverride({torch.bfloat16: 1e-2}),),
                   dtypes=all_types_and_complex_and(torch.bool),
                   dtypesIfCPU=all_types_and_complex_and(torch.bool, torch.bfloat16),
                   dtypesIfCUDA=all_types_and_complex_and(torch.bool, torch.half, torch.bfloat16),
                   assert_autodiffed=True,
                   skip_bfloat16_grad=True,
                   promotes_integers_to_float=True,
                   skips=(
                       SkipInfo('TestUnaryUfuncs', 'test_reference_numerics',
                                device_type='cuda', dtypes=[torch.cfloat, torch.cdouble]),
                       SkipInfo('TestUnaryUfuncs', 'test_reference_numerics',
                                device_type='cpu', dtypes=[torch.cfloat, torch.cdouble],
                                active_if=(IS_MACOS or IS_WINDOWS)),
                   )),
    UnaryUfuncInfo('exp2',
                   ref=np.exp2,
                   dtypes=floating_types_and(torch.half),
                   dtypesIfCPU=None,
                   dtypesIfCUDA=None),
    UnaryUfuncInfo('nan_to_num',
                   ref=np.nan_to_num,
                   dtypes=all_types_and(torch.half, torch.bool),
                   dtypesIfCPU=None,
                   dtypesIfCUDA=None),
    UnaryUfuncInfo('sqrt',
                   ref=np.sqrt,
                   domain=(0, float('inf')),
                   dtypes=all_types_and_complex_and(torch.bool, torch.bfloat16),
                   dtypesIfCPU=all_types_and_complex_and(torch.bool, torch.bfloat16),
                   dtypesIfCUDA=all_types_and_complex_and(torch.bool, torch.half, torch.bfloat16),
                   assert_autodiffed=True,
                   skip_bfloat16_grad=True,
                   decorators=(precisionOverride({torch.bfloat16: 7e-2}),),
                   skips=(
                       # Reference: https://github.com/pytorch/pytorch/issues/47358
                       SkipInfo('TestUnaryUfuncs', 'test_reference_numerics',
                                device_type='cpu', dtypes=[torch.cfloat, torch.cdouble],
                                active_if=IS_MACOS),
                       # Reference: https://github.com/pytorch/pytorch/pull/47293#issuecomment-721774436
                       SkipInfo('TestUnaryUfuncs', 'test_reference_numerics',
                                dtypes=[torch.bfloat16]),
                       # RuntimeError: sqrt does not support automatic differentiation for outputs with complex dtype.
                       SkipInfo('TestGradients', 'test_fn_grad',
                                dtypes=[torch.cdouble]),
                       SkipInfo('TestGradients', 'test_fn_gradgrad',
                                dtypes=[torch.cdouble]),
                       SkipInfo('TestGradients', 'test_method_grad',
                                dtypes=[torch.cdouble]),
                       SkipInfo('TestGradients', 'test_method_gradgrad',
                                dtypes=[torch.cdouble]),
                       SkipInfo('TestGradients', 'test_inplace_grad',
                                dtypes=[torch.cdouble]),
                       SkipInfo('TestGradients', 'test_inplace_gradgrad',
                                dtypes=[torch.cdouble]),
                       SkipInfo('TestCommon', 'test_variant_consistency_eager',
                                dtypes=[torch.cfloat, torch.cdouble]),
                       SkipInfo('TestCommon', 'test_variant_consistency_jit',
                                dtypes=[torch.cfloat, torch.cdouble])),
                   promotes_integers_to_float=True,
                   handles_complex_extremals=False),
]

if TEST_SCIPY:
    def reference_sigmoid(x):
        # 'scipy.special.expit' not supported for the input types
        if x.dtype in [np.complex64, np.complex128]:
            return (1 / (1 + np.exp(-x)))
        return scipy.special.expit(x)

    op_db_scipy_reference: List[OpInfo] = [
        UnaryUfuncInfo('sigmoid',
                       ref=reference_sigmoid,
                       decorators=(precisionOverride({torch.float16: 1e-2,
                                                      torch.bfloat16: 1e-2}),),
                       skips=(
                           SkipInfo('TestUnaryUfuncs', 'test_reference_numerics',
                                    device_type='cpu', dtypes=[torch.cfloat, torch.cdouble]),
                           # RuntimeError: sigmoid does not support automatic differentiation for outputs with complex dtype.
                           SkipInfo('TestCommon', 'test_variant_consistency_jit',
                                    dtypes=[torch.complex64, torch.complex128]),
                           SkipInfo('TestCommon', 'test_variant_consistency_eager',
                                    dtypes=[torch.complex64, torch.complex128]),),
                       dtypes=all_types_and_complex_and(torch.bool, torch.bfloat16),
                       dtypesIfCPU=all_types_and_complex_and(torch.bool, torch.bfloat16),
                       dtypesIfCUDA=all_types_and(torch.bool, torch.half, torch.bfloat16),
                       promotes_integers_to_float=True,
                       skip_bfloat16_grad=True,
                       assert_autodiffed=True,
                       test_complex_grad=False),  # Reference: https://github.com/pytorch/pytorch/issues/48552
        UnaryUfuncInfo('erf',
                       ref=scipy.special.erf,
                       decorators=(precisionOverride({torch.float16: 1e-2,
                                                      torch.bfloat16: 1e-2}),),
                       dtypes=all_types_and(torch.bool),
                       dtypesIfCPU=all_types_and(torch.bool, torch.bfloat16),
                       dtypesIfCUDA=all_types_and(torch.bool, torch.half, torch.bfloat16),
                       skips=(
                           # RuntimeError: "pow" not implemented for 'BFloat16'
                           SkipInfo('TestCommon', 'test_variant_consistency_jit',
                                    dtypes=[torch.bfloat16]),),
                       assert_autodiffed=True,
                       promotes_integers_to_float=True),
        UnaryUfuncInfo('erfc',
                       ref=scipy.special.erfc,
                       decorators=(precisionOverride({torch.float16: 1e-2,
                                                      torch.bfloat16: 1e-2}),),
                       dtypes=all_types_and(torch.bool),
                       dtypesIfCPU=all_types_and(torch.bool, torch.bfloat16),
                       dtypesIfCUDA=all_types_and(torch.bool, torch.half),
                       skips=(
                           # RuntimeError: "pow" not implemented for 'BFloat16'
                           SkipInfo('TestCommon', 'test_variant_consistency_jit',
                                    dtypes=[torch.bfloat16]),),
                       assert_autodiffed=True,
                       promotes_integers_to_float=True),
    ]
    op_db = op_db + op_db_scipy_reference

# Common operator groupings
unary_ufuncs = [op for op in op_db if isinstance(op, UnaryUfuncInfo)]
spectral_funcs = [op for op in op_db if isinstance(op, SpectralFuncInfo)]

def index_variable(shape, max_indices):
    if not isinstance(shape, tuple):
        shape = (shape,)
    index = torch.rand(*shape).mul_(max_indices).floor_().long()
    return index


def index_perm_variable(shape, max_indices):
    if not isinstance(shape, tuple):
        shape = (shape,)

    index = torch.randperm(max_indices).narrow(0, 0, reduce(mul, shape)).view(shape)
    return index


def gather_variable(shape, index_dim, max_indices, duplicate=False):
    assert len(shape) == 2
    assert index_dim < 2
    batch_dim = 1 - index_dim
    index = torch.LongTensor(*shape)
    for i in range(shape[index_dim]):
        index.select(index_dim, i).copy_(
            torch.randperm(max_indices)[:shape[batch_dim]])
    if duplicate:
        index.select(batch_dim, 0).copy_(index.select(batch_dim, 1))
    return index


def bernoulli_scalar():
    return torch.tensor(0, dtype=torch.bool).bernoulli_()


def mask_not_all_zeros(shape):
    assert len(shape) > 0
    while True:
        result = torch.randn(shape).gt(0)
        if result.sum() > 0:
            return result


def uniform_scalar(offset=0, requires_grad=False):
    v = torch.rand(()) + offset
    v.requires_grad = requires_grad
    return v


def normal_scalar_clamp(amin, amax, requires_grad=False):
    v = torch.randn(()).clamp(amin, amax)
    v.requires_grad = requires_grad
    return v


def prod_zeros(dim_size, dim_select):
    assert len(dim_select) == 2
    result = torch.randn(dim_size, dim_size, dim_size)
    result.narrow(dim_select[0], 0, 1).narrow(dim_select[1], 1, 1).zero_()
    result.narrow(dim_select[0], 2, 1).narrow(dim_select[1], 3, 1).zero_()
    result.narrow(dim_select[0], 4, 1).narrow(dim_select[1], 3, 1).zero_()
    return result


non_differentiable = collections.namedtuple('non_differentiable', ['tensor'])


class dont_convert(tuple):
    pass


class NoArgsClass(object):
    def __iter__(self):
        return self

    def __next__(self):
        raise StopIteration()
    next = __next__  # Python 2 compatibility

    def __len__(self):
        return 0

NO_ARGS = NoArgsClass()

def ident(x):
    return x

# (
#   method name,
#   input size/constructing fn,
#   args (tuple represents shape of a tensor arg),
#   test variant name (will be used at test name suffix),    // optional
#   (should_check_autodiff[bool], nonfusible_nodes, fusible_nodes) for autodiff, // optional
#   indices for possible dim arg,                            // optional
#   fn mapping output to part that should be gradcheck'ed,   // optional
#   kwargs                                                   // optional
# )
# Note: some functions have separate schema for (Tensor other) and (Scalar other),
#       and it's possible that we only support AD for Scalar version but not Tensor
#       version, and vice versa.
#       When writing tests, only scalar(float/int) input triggers the Scalar schema.
#       uniform_scalar produces a scalar **Tensor** which won't match Scalar input.
def method_tests():
    set_rng_seed(0)
    return [
        ('add', (S, S, S), ((S, S, S),), '', (True,)),
        ('add', (S, S, S), ((S, S),), 'broadcast_rhs', (True,)),
        ('add', (S, S), ((S, S, S),), 'broadcast_lhs', (True,)),
        ('add', (S, 1, S), ((M, S),), 'broadcast_all', (True,)),
        ('add', (), ((),), 'scalar', (True,)),
        ('add', (S, S, S), ((),), 'scalar_broadcast_rhs', (True,)),
        ('add', (), ((S, S, S),), 'scalar_broadcast_lhs', (True,)),
        ('add', (S, S, S), (3.14,), 'constant', (True,)),
        ('add', (), (3.14,), 'scalar_constant', (True,)),
        ('add', (S, S, S), (3.14j,), 'complex_scalar_constant', (True,)),
        ('__radd__', (S, S, S), (3.14,), 'constant', (True, 'aten::add')),
        ('__radd__', (), (3.14,), 'scalar_constant', (True, 'aten::add')),
        ('sub', (S, S, S), ((S, S, S),), '', (True,)),
        ('sub', (S, S, S), ((S, S),), 'broadcast_rhs', (True,)),
        ('sub', (S, S), ((S, S, S),), 'broadcast_lhs', (True,)),
        ('sub', (S, 1, S), ((M, S),), 'broadcast_all', (True,)),
        ('sub', (S, S, S), ((),), 'scalar_broadcast_rhs', (True,)),
        ('sub', (), ((S, S, S),), 'scalar_broadcast_lhs', (True,)),
        ('sub', (S, S, S), (3.14,), 'constant', (True,)),
        ('sub', (), (3.14,), 'scalar_constant', (True,)),
        ('sub', (S, S, S), (3.14j,), 'complex_scalar_constant', (True,)),
        ('__rsub__', (S, S, S), (3.14,), 'constant', (True, 'aten::rsub')),
        ('__rsub__', (), (3.14,), 'scalar_constant', (True, 'aten::rsub')),
        ('mul', (S, S, S), ((S, S, S),), '', (True,)),
        ('mul', (), ((),), 'scalar', (True,)),
        ('mul', (S, S, S), ((S, S),), 'broadcast_rhs', (True,)),
        ('mul', (S, S), ((S, S, S),), 'broadcast_lhs', (True,)),
        ('mul', (S, 1, S), ((M, S),), 'broadcast_all', (True,)),
        ('mul', (S, S, S), ((),), 'scalar_broadcast_rhs', (True,)),
        ('mul', (), ((S, S, S),), 'scalar_broadcast_lhs', (True,)),
        ('mul', (S, S, S), (3.14,), 'constant', (True,)),
        ('mul', (), (3.14,), 'scalar_constant', (True,)),
        # TODO(@anjali411): enable these tests
        # ('mul', (S, S, S), (3.14j,), 'imaginary_constant', (True,)),
        # ('mul', (), (3.14j,), 'imaginary_scalar_constant', (True,)),
        ('__rmul__', (S, S, S), (3.14,), 'constant', (True, 'aten::mul')),
        ('__rmul__', (), (3.14,), 'scalar_constant', (True, 'aten::mul')),
        ('div', (S, S, S), (torch.rand(S, S, S) + 0.1,), '', (True,)),
        ('div', (S, S, S), (torch.rand(S, S) + 0.1,), 'broadcast_rhs', (True,)),
        ('div', (S, S), (torch.rand(S, S, S) + 0.1,), 'broadcast_lhs', (True,)),
        ('div', (S, 1, S), (torch.rand(M, S) + 0.1,), 'broadcast_all', (True,)),
        ('div', (), (uniform_scalar(0.1),), 'scalar', (True,)),
        ('div', (S, S, S), (uniform_scalar(0.1),), 'scalar_broadcast_rhs', (True,)),
        ('div', (), (uniform_scalar(0.1),), 'scalar_broadcast_lhs', (True,)),
        ('div', torch.rand(S, S, S) + 1e-1, (3.14,), 'constant', (True,)),
        ('div', uniform_scalar(1e-1, requires_grad=True), (3.14,), 'scalar_constant', (True,)),
        ('true_divide', (S, S, S), (torch.rand(S, S, S) + 0.1,), '', (True,)),
        ('true_divide', (S, S, S), (torch.rand(S, S) + 0.1,), 'broadcast_rhs', (True,)),
        ('true_divide', (S, S), (torch.rand(S, S, S) + 0.1,), 'broadcast_lhs', (True,)),
        ('true_divide', (S, 1, S), (torch.rand(M, S) + 0.1,), 'broadcast_all', (True,)),
        ('true_divide', (), (uniform_scalar(0.1),), 'scalar', (True,)),
        ('true_divide', (S, S, S), (uniform_scalar(0.1),), 'scalar_broadcast_rhs', (True,)),
        ('true_divide', (), (uniform_scalar(0.1),), 'scalar_broadcast_lhs', (True,)),
        ('true_divide', torch.rand(S, S, S) + 1e-1, (3.14,), 'constant', (True,)),
        ('true_divide', uniform_scalar(1e-1, requires_grad=True), (3.14,), 'scalar_constant', (True,)),
        ('__rdiv__', torch.rand(S, S, S) + 1e-1, (3.14,), 'constant',
            (True, [], ['aten::mul', 'aten::reciprocal'])),
        ('__rdiv__', uniform_scalar(1e-1, requires_grad=True), (3.14,), 'scalar_constant',
            (True, [], ['aten::mul', 'aten::reciprocal'])),
        ('__rdiv__', torch.rand(S, S, S, dtype=torch.cdouble) + 1e-1, (3.14j,), 'complex_constant',
            (True, [], ['aten::mul', 'aten::reciprocal'])),
        ('__rdiv__', uniform_scalar(1e-1 * (1 + 1j), requires_grad=True), (3.14j,), 'complex_scalar_constant',
            (True, [], ['aten::mul', 'aten::reciprocal'])),
        ('div', (S, S, S), (torch.rand(S, S, S, dtype=torch.cdouble) + 0.1,), 'complex', (True,)),
        ('div', (S, S, S), (torch.rand(S, S, dtype=torch.cdouble) + 0.1,), 'complex_broadcast_rhs', (True,)),
        ('div', (S, S), (torch.rand(S, S, S, dtype=torch.cdouble) + 0.1,), 'complex_broadcast_lhs', (True,)),
        ('div', (S, 1, S), (torch.rand(M, S, dtype=torch.cdouble) + 0.1,), 'complex_broadcast_all', (True,)),
        ('div', (), (uniform_scalar(0.1j),), 'complex_scalar', (True,)),
        ('div', (S, S, S), (uniform_scalar(0.1j),), 'complex_scalar_broadcast_rhs', (True,)),
        ('div', (), (uniform_scalar(0.1j),), 'complex_scalar_broadcast_lhs', (True,)),
        ('div', torch.rand(S, S, S, dtype=torch.cdouble) + 1e-1, (3.14j,), 'complex_constant', (True,)),
        ('div', uniform_scalar(1e-1j, requires_grad=True), (3.14j,), 'complex_scalar_constant', (True,)),
        ('pow', torch.rand(S, S, S) + 1e-3, (torch.rand(S, S, S) + 0.1,), '', (True,)),
        ('pow', torch.rand(S, S, S) + 1e-3, (torch.rand(1,) + 0.1,), 'broadcast_rhs', (True,)),
        ('pow', torch.rand(1,) + 1e-3, (torch.rand(S, S, S) + 0.1,), 'broadcast_lhs', (True,)),
        ('pow', torch.rand(S, 1, S) + 1e-3, (torch.rand(1, S, 1) + 0.1,), 'broadcast_all', (True,)),
        ('pow', uniform_scalar(1e-3, requires_grad=True), (uniform_scalar(0.1),), 'scalar', (True,)),
        ('pow', torch.rand(S, S, S) + 1e-3, (uniform_scalar(0.1),), 'scalar_broadcast_rhs', (True,)),
        ('pow', uniform_scalar(1e-3, requires_grad=True), (torch.rand(S, S, S) + 0.1,), 'scalar_broadcast_lhs', (True,)),
        ('pow', torch.rand(S, S, S) + 1e-3, (3.14,), 'constant', (True,)),
        ('pow', torch.rand(S, S, S, dtype=torch.cdouble) + 1e-3 * (1 + 1j), (3.14,), 'complex_constant', (True,)),
        ('__rpow__', torch.rand(S, S, S) + 1e-3, (3.14,), 'constant', (True, 'aten::pow')),
        ('pow', uniform_scalar(1e-3, requires_grad=True), (3.14,), 'scalar_constant', (True,)),
        ('pow', uniform_scalar(1e-3 * (1 + 1j), requires_grad=True), (3.14,), 'complex_scalar_constant', (True,)),
        ('pow', uniform_scalar(1e-3 * (1 + 1j), requires_grad=True), (3.14j,), 'complex_imaginary_exponent', (True,)),
        ('__rpow__', uniform_scalar(1e-3, requires_grad=True), (3.14,), 'scalar_constant', (True, 'aten::pow')),
        ('float_power', torch.rand(S, S, S) + 1e-3, (torch.rand(S, S, S) + 0.1,), ''),
        ('float_power', torch.rand(S, S, S) + 1e-3, (torch.rand(1,) + 0.1,), 'broadcast_rhs'),
        ('float_power', torch.rand(1,) + 1e-3, (torch.rand(S, S, S) + 0.1,), 'broadcast_lhs'),
        ('float_power', torch.rand(S, 1, S) + 1e-3, (torch.rand(1, S, 1) + 0.1,), 'broadcast_all'),
        ('float_power', uniform_scalar(1e-3, requires_grad=True), (uniform_scalar(0.1),), 'scalar'),
        ('float_power', torch.rand(S, S, S) + 1e-3, (uniform_scalar(0.1),), 'scalar_broadcast_rhs'),
        ('float_power', uniform_scalar(1e-3, requires_grad=True), (torch.rand(S, S, S) + 0.1,), 'scalar_broadcast_lhs'),
        ('float_power', torch.rand(S, S, S) + 1e-3, (3.14,), 'constant'),
        ('transpose', (1, 2, 3), (1, 2), 'dim', (False,), [0, 1]),
        ('transpose', (), (0, 0), 'scalar', (False,)),
        ('transpose', (1,), (0, 0), '1d', (False,)),
        ('transpose', (L, L), (0, 1), '2d', (False,)),
        ('transpose', (S, S, S), (2, 0), '3d', (False,)),
        ('swapdims', (1, 2, 3), (1, 2), 'dim', (False,), [0, 1]),
        ('swapdims', (), (0, 0), 'scalar', (False,)),
        ('swapdims', (1,), (0, 0), '1d', (False,)),
        ('swapdims', (L, L), (0, 1), '2d', (False,)),
        ('swapdims', (S, S, S), (2, 0), '3d', (False,)),
        ('swapaxes', (1, 2, 3), (1, 2), 'dim', (False,), [0, 1]),
        ('swapaxes', (), (0, 0), 'scalar', (False,)),
        ('swapaxes', (1,), (0, 0), '1d', (False,)),
        ('swapaxes', (L, L), (0, 1), '2d', (False,)),
        ('swapaxes', (S, S, S), (2, 0), '3d', (False,)),
        ('t', (1, 2), NO_ARGS, '', (False,)),
        ('view', (S, S, S), (S * S, S), '', (False,)),
        ('view', (torch.Size([S * S, S]),), (S, S, S), 'size', (False,)),
        ('view', (S,), (S,), '1d', (False,)),
        ('view', (), (dont_convert(()),), 'scalar_to_scalar', (False,)),
        ('view', (), (1,), 'scalar_to_1d', (False,)),
        ('ravel', (S, S, S), NO_ARGS, '', (False,)),
        ('reshape', (S, S, S), (S * S, S), '', (False,)),
        ('reshape', (torch.Size([S * S, S]),), (S, S, S), 'size', (False,)),
        ('reshape', (S,), (S,), '1d', (False,)),
        ('reshape', (), (dont_convert(()),), 'scalar_to_scalar', (False,)),
        ('reshape', (), (1,), 'scalar_to_1d', (False,)),
        ('reshape_as', (S, S, S), (non_differentiable(torch.rand(S * S, S)),)),
        ('reshape_as', (), (non_differentiable(torch.tensor(42.)),), 'scalar'),
        ('reshape_as', (), (non_differentiable(torch.rand(1, 1)),), 'scalar_to_dims'),
        ('flip', (S, S, S), ([0],), 'd0'),
        ('flip', (S, S, S), ([0, 1, 2],), 'd012'),
        ('flip', (S, S, S), ([0, 2],), 'd02'),
        ('flip', (S, S, S), ([2, 0],), 'd20'),
        ('flip', (S, S, S), ([-1],), 'neg_d'),
        ('fliplr', (S, S, S), ()),
        ('flipud', (S, S, S), ()),
        ('roll', (S, S, S), (0, 0), 'd0'),
        ('roll', (S, S, S), (1, 2), 'd12'),
        ('roll', (S, S, S), (0, 2,), 'd02'),
        ('roll', (S, S, S), (2, 0,), 'd20'),
        ('roll', (S, S, S), (-1, 0), 'neg_shift'),
        ('roll', (S, S, S), (10000, 1), 'loop_shift'),
        ('roll', (S, S, S), (2,), 'flattened'),
        ('roll', (S, S, S), ([1, 2, -1], [0, 1, 2]), 'three_dims'),
        ('rot90', (S, S, S), (1, [0, 1],), 'k1_d01'),
        ('rot90', (S, S, S), (1, [1, 2],), 'k1_d12'),
        ('rot90', (S, S, S), (1, [1, -1],), 'k1_neg_d'),
        ('rot90', (S, S, S), (), 'default'),
        ('view_as', (S, S, S), (non_differentiable(torch.rand(S * S, S)),)),
        ('view_as', (), (non_differentiable(torch.tensor(5.5)),), 'scalar'),
        ('view_as', (), (non_differentiable(torch.rand(1, 1)),), 'scalar_to_dims'),
        ('expand', (S, 1, 1), (S, S, S), '', (False,)),
        ('expand', (torch.Size([S, 1, S]),), (S, S, S), 'size', (False,)),
        ('expand', (S, 1), (S, S, S), 'new_dim', (False,)),
        ('expand', (1,), (S, S, S), '1_element', (False,)),
        ('expand', (1, S), (1, 1, S), 'new_dim_front_old_front_1', (False,)),
        ('expand', (), (dont_convert(()),), 'scalar_to_scalar'),
        ('expand', (), (1, 3, 2), 'scalar_to_dims', (False,)),
        ('expand_as', (S, 1, 1), (torch.rand(S, S, S),), '', (False,)),
        ('exp', (S, S, S), NO_ARGS, '', (True,)),
        ('exp', (), NO_ARGS, 'scalar', (True,)),
        ('expm1', (S, S, S), NO_ARGS, '', (True,)),
        ('expm1', (), NO_ARGS, 'scalar', (True,)),
        ('erfinv', torch.rand(S, S, S).clamp(-0.9, 0.9), NO_ARGS),
        ('erfinv', normal_scalar_clamp(-0.9, 0.9, requires_grad=True), NO_ARGS, 'scalar'),
        ('logit', torch.randn(S, S, S).clamp(0.1, 0.9).requires_grad_(True), NO_ARGS, ''),
        ('logit', torch.randn(S, S, S).clamp(0.1, 0.9).requires_grad_(True), (0.2,), 'eps'),
        ('logit', uniform_scalar().clamp(0.1, 0.9).requires_grad_(True), NO_ARGS, 'scalar'),
        ('logit', uniform_scalar().clamp(0.1, 0.9).requires_grad_(True), (0.2,), 'scalar_eps'),
        ('conj', (S, S, S), NO_ARGS),
        ('copysign', (S, S, S), ((S, S, S),), '', (False,)),
        ('copysign', (S, S, S), ((S, S),), 'broadcast_rhs', (False,)),
        ('copysign', (S, S), ((S, S, S),), 'broadcast_lhs', (False,)),
        ('copysign', (S, 1, S), ((M, S),), 'broadcast_all', (False,)),
        ('copysign', (S, S), (3.14,), 'scalar', (False,)),
        ('copysign', (S, S), (0.0,), 'scalar_pos_zero', (False,)),
        # TorchScript does not recognize -0.0: Issue #46848
        # https://github.com/pytorch/pytorch/issues/46848
        # ('copysign', (S, S), (-0.0,), 'scalar_neg_zero', (False,)),
        ('real', (S, S, S), NO_ARGS, 'complex'),
        ('imag', (S, S, S), NO_ARGS, 'complex'),
        ('view_as_real', (S, S, S), NO_ARGS, 'complex'),
        ('view_as_complex', (S, S, 2), NO_ARGS),
        ('complex', (S, S, S), ((S, S, S),), ''),
        ('abs', (S, S, S), NO_ARGS, '', (True,)),
        ('abs', (), NO_ARGS, 'scalar', (True,)),
        ('angle', (S, S, S), NO_ARGS, '', (True,)),
        ('angle', (), NO_ARGS, 'scalar', (True,)),
        ('clamp', (S, S, S), (0, 1), '', (True,)),
        ('clamp', (S, S, S), (None, 0.5), 'min', (True,)),
        ('clamp', (S, S, S), (0.5, None), 'max', (True,)),
        ('clamp', (), (0, 1), 'scalar', (True,)),
        ('clamp', (), (None, 0.5), 'min_scalar', (True,)),
        ('clamp', (), (0.5, None), 'max_scalar', (True,)),
        ('clamp', (S, S), (), 'max_scalar_kwarg', (True,), (), (), ident, {'max': 1}),
        ('atan2', (S, S, S), ((S, S, S),)),
        ('atan2', (), ((),), 'scalar'),
        ('atan2', (S, S, S), ((S,),), 'broadcast_rhs'),
        ('atan2', (S,), ((S, S, S),), 'broadcast_lhs'),
        ('atan2', (S, 1, S), ((S, S),), 'broadcast_all'),
        ('reciprocal', torch.rand(S, S, S) + 0.1, NO_ARGS, '', (True,)),
        ('reciprocal', uniform_scalar(0.1, requires_grad=True), NO_ARGS, 'scalar', (True,)),
        ('reciprocal', torch.randn(S, S, S, dtype=torch.cdouble) + 0.1, NO_ARGS, 'complex', (True,)),
        ('reciprocal', uniform_scalar(0.1j), NO_ARGS, 'complex_scalar', (True,)),
        ('round', (S, S, S), NO_ARGS, '', (True,)),
        ('round', (), NO_ARGS, 'scalar', (True,)),
        ('sign', (S, S, S), NO_ARGS),
        ('sign', (), NO_ARGS, 'scalar'),
        ('sgn', (S, S, S), NO_ARGS),
        ('sgn', (), NO_ARGS, 'scalar'),
        ('trunc', (S, S, S), NO_ARGS, '', (True,)),
        ('trunc', (), NO_ARGS, 'scalar', (True,)),
        ('floor', (S, S, S), NO_ARGS, '', (True,)),
        ('floor', (), NO_ARGS, 'scalar', (True,)),
        ('ceil', (S, S, S), NO_ARGS, '', (True,)),
        ('ceil', (), NO_ARGS, 'scalar', (True,)),
        ('rad2deg', (S, S, S), NO_ARGS),
        ('deg2rad', (S, S, S), NO_ARGS),
        ('rsqrt', torch.rand(S, S, S) + 1e-2, NO_ARGS, '', (True,)),
        ('rsqrt', uniform_scalar(1e-2, requires_grad=True), NO_ARGS, 'scalar', (True,)),
        ('rsqrt', torch.rand(S, S, S, dtype=torch.cfloat) + 1e-2, NO_ARGS, 'complex', (True,)),
        ('rsqrt', uniform_scalar(1e-2 * (1 + 1j), requires_grad=True), NO_ARGS, 'complex_scalar', (True,)),
        ('frac', (S, S, S), NO_ARGS, '', (True,)),
        ('frac', (), NO_ARGS, 'scalar', (True,)),
        ('fmod', (S, S, S), (1.5,), '', (True,)),
        ('fmod', (), (1.5,), 'scalar', (True,)),
        ('fmod', (S, S, S), (non_differentiable(torch.rand(S, S, S) + 1.5),), 'tensor'),
        ('fmod', (S,), (non_differentiable(torch.rand(S, S, S) + 1.5),), 'tensor_broadcast_lhs'),
        ('fmod', (S, S, S), (non_differentiable(torch.rand(S) + 1.5),), 'tensor_broadcast_rhs'),
        ('fmod', (S, 1, S), (non_differentiable(torch.rand(S, S) + 1.5),), 'tensor_broadcast_all'),
        ('fmod', (), (non_differentiable(uniform_scalar(1.5)),), 'scalar_tensor'),
        ('fmod', (), (non_differentiable(torch.rand(S, S, S) + 1.5),), 'scalar_tensor_broadcast_lhs'),
        ('fmod', (S, S, S), (non_differentiable(uniform_scalar(1.5)),), 'scalar_tensor_broadcast_rhs'),
        ('hypot', (S, S), ((S, S),)),
        ('remainder', (S, S, S), (1.5,), '', (True,)),
        ('remainder', (), (1.5,), 'scalar', (True,)),
        ('remainder', (S, S, S), (non_differentiable(torch.rand(S, S, S) + 1.5),), 'tensor'),
        ('remainder', (S,), (non_differentiable(torch.rand(S, S, S) + 1.5),), 'tensor_broadcast_lhs'),
        ('remainder', (S, 1, S), (non_differentiable(torch.rand(S, S) + 1.5),), 'tensor_broadcast_all'),
        ('remainder', (), (non_differentiable(uniform_scalar(1.5)),), 'scalar_tensor'),
        ('remainder', (), (non_differentiable(torch.rand(S, S, S) + 1.5),), 'scalar_tensor_broadcast_lhs'),
        ('lerp', (S, S, S), ((S, S, S), 0.4), 'scalar_no_broadcast', (True,)),
        ('lerp', (S, S, S), ((S,), 0.4), 'broadcast_rhs', (True,)),
        ('lerp', (S,), ((S, S, S), 0.4), 'broadcast_lhs', (True,)),
        ('lerp', (S, 1, S), ((S, S), 0.4), 'broadcast_all', (True,)),
        ('lerp', (), ((), 0.4), 'scalar', (True,)),
        ('lerp', (S, S, S), ((), 0.4), 'scalar_broadcast_rhs', (True,)),
        ('lerp', (), ((S, S, S), 0.4), 'scalar_broadcast_lhs', (True,)),
        ('max', (S, S, S), NO_ARGS),
        ('max', (S, S, S), (1,), 'dim', (), [0]),
        ('max', (S, S, S), (1, True,), 'keepdim_dim', (), [0]),
        ('max', (), NO_ARGS, 'scalar'),
        ('max', (), (0,), 'scalar_dim', (), [0]),
        ('max', (), (0, True,), 'scalar_keepdim_dim', (), [0]),
        ('max', (S, S, S), ((S, S, S),), 'elementwise', (True,)),
        ('max', (S, S, S), ((S,),), 'elementwise_broadcast_rhs', (True,)),
        ('max', (S,), ((S, S, S),), 'elementwise_broadcast_lhs', (True,)),
        ('max', (S, 1, S), ((S, S),), 'elementwise_broadcast_all', (True,)),
        ('max', (), ((),), 'scalar_elementwise', (True,)),
        ('max', (S, S, S), ((),), 'scalar_elementwise_broadcast_rhs', (True,)),
        ('max', (), ((S, S, S),), 'scalar_elementwise_broadcast_lhs', (True,)),
        ('min', (S, S, S), NO_ARGS, ),
        ('min', (S, S, S), (1,), 'dim', (), [0]),
        ('min', (S, S, S), (1, True,), 'keepdim_dim', (), [0]),
        ('min', (), NO_ARGS, 'scalar'),
        ('min', (), (0,), 'scalar_dim', (), [0]),
        ('min', (), (0, True,), 'scalar_keepdim_dim', (), [0]),
        ('min', (S, S, S), ((S, S, S),), 'elementwise', (True,)),
        ('min', (S, S, S), ((S,),), 'elementwise_broadcast_rhs', (True,)),
        ('min', (S,), ((S, S, S),), 'elementwise_broadcast_lhs', (True,)),
        ('min', (S, 1, S), ((S, S),), 'elementwise_broadcast_all', (True,)),
        ('min', (), ((),), 'scalar_elementwise', (True,)),
        ('min', (S, S, S), ((),), 'scalar_elementwise_broadcast_rhs', (True,)),
        ('min', (), ((S, S, S),), 'scalar_elementwise_broadcast_lhs', (True,)),
        ('amax', (S, S, S), NO_ARGS),
        ('amax', (S, S, S), (1,), 'dim'),
        ('amax', (S, S, S), ([1, 2],), 'multiple_dim'),
        ('amax', (S, S, S), (1, True,), 'keepdim_dim'),
        ('amax', (), NO_ARGS, 'scalar'),
        ('amax', (), (0,), 'scalar_dim'),
        ('amax', (), (0, True,), 'scalar_keepdim_dim'),
        ('amin', (S, S, S), NO_ARGS, ),
        ('amin', (S, S, S), (1,), 'dim',),
        ('amin', (S, S, S), ([1, 2],), 'multiple_dim'),
        ('amin', (S, S, S), (1, True,), 'keepdim_dim'),
        ('amin', (), NO_ARGS, 'scalar'),
        ('amin', (), (0,), 'scalar_dim'),
        ('amin', (), (0, True,), 'scalar_keepdim_dim'),
        ('mean', (S, S, S), NO_ARGS, '', (True,)),
        ('mean', (S, S, S), (1,), 'dim', (True,), [0]),
        ('mean', (S, S, S), (1, True,), 'keepdim_dim', (True,), [0]),
        ('mean', (), NO_ARGS, 'scalar', (True,)),
        ('mean', (), (0,), 'scalar_dim', (True,), [0]),
        ('mean', (), (0, True,), 'scalar_keepdim_dim', (True,), [0]),
        ('mean', (S, S, S), (), 'dtype', (True,), (), (), ident, {'dtype': torch.float64}),
        ('kthvalue', (S, S, S), (2,)),
        ('kthvalue', (S, S, S), (2, 1,), 'dim', (), [1]),
        ('kthvalue', (S, S, S), (2, 1,), 'dim_alert_nondeterministic', (), [1],
            [expectedAlertNondeterministic('kthvalue CUDA', 'cuda')]),
        ('kthvalue', (S, S, S), (2, 1, True,), 'keepdim_dim', (), [1]),
        ('kthvalue', (S,), (2, 0,), 'dim_1d', (), [1]),
        ('kthvalue', (S,), (2, 0, True,), 'keepdim_dim_1d', (), [1]),
        ('kthvalue', (), (1,), 'scalar', (), ()),
        ('kthvalue', (), (1, 0,), 'scalar_dim', (), [1]),
        ('kthvalue', (), (1, 0, True), 'scalar_keepdim_dim', (), [1]),
        ('quantile', (S, S, S), (0.5,)),
        ('quantile', (S, S, S), (0.5, 0), 'dim', (), [1]),
        ('quantile', (S, S, S), (0.5, None, True), 'keepdim'),
        ('quantile', (S, S, S), (0.5, 0, True), 'keepdim_dim', (), [1]),
        ('quantile', (), (0.5,), 'scalar'),
        ('nanquantile', (S, S, S), (0.5,)),
        ('nanquantile', (S, S, S), (0.5, 0), 'dim', (), [1]),
        ('nanquantile', (S, S, S), (0.5, None, True), 'keepdim'),
        ('nanquantile', (S, S, S), (0.5, 0, True), 'keepdim_dim', (), [1]),
        ('nanquantile', (), (0.5,), 'scalar'),
        ('median', (S, S, S), NO_ARGS),
        ('median', (S, S, S), (1,), 'dim', (), [0]),
        ('median', (S, S, S), (1,), 'dim_alert_nondeterministic', (), [0],
            [expectedAlertNondeterministic('median CUDA with indices output', 'cuda')]),
        ('median', (S, S, S), (1, True,), 'keepdim_dim', (), [0]),
        ('median', (), NO_ARGS, 'scalar'),
        ('median', (), (0,), 'scalar_dim', (), [0]),
        ('median', (), (0, True,), 'scalar_keepdim_dim', (), [0]),
        ('nanmedian', (S, S, S), NO_ARGS),
        ('nanmedian', (S, S, S), (1,), 'dim', (), [0]),
        ('nanmedian', (S, S, S), (1, True,), 'keepdim_dim', (), [0]),
        ('nanmedian', (), NO_ARGS, 'scalar'),
        ('nanmedian', (), (0,), 'scalar_dim', (), [0]),
        ('nanmedian', (), (0, True,), 'scalar_keepdim_dim', (), [0]),
        ('mode', (S, S, S), NO_ARGS),
        ('mode', (S, S, S), (1,), 'dim', (), [0]),
        ('mode', (S, S, S), (1, True,), 'keepdim_dim', (), [0]),
        ('mode', (), NO_ARGS, 'scalar'),
        ('mode', (), (0,), 'scalar_dim', (), [0]),
        ('mode', (), (0, True,), 'scalar_keepdim_dim', (), [0]),
        ('sum', (S, S, S), NO_ARGS),
        ('sum', (S, S, S), (1,), 'dim', (), [0]),
        ('sum', (S, S, S), (1, True,), 'keepdim_dim', (), [0]),
        ('sum', (), NO_ARGS, 'scalar'),
        ('sum', (), (0,), 'scalar_dim', (), [0]),
        ('sum', (), (0, True,), 'scalar_keepdim_dim', (), [0]),
        ('sum', (S, S, S), ([1, 2],), 'multi_dim'),
        ('sum', (S, S, S), ([1, 2], True,), 'multi_dim_keepdim'),
        ('nansum', (S, S, S), NO_ARGS),
        ('nansum', (S, S, S), (1,), 'dim', (), [0]),
        ('nansum', (S, S, S), (1, True,), 'keepdim_dim', (), [0]),
        ('nansum', (), NO_ARGS, 'scalar'),
        ('nansum', (), (0,), 'scalar_dim', (), [0]),
        ('nansum', (), (0, True,), 'scalar_keepdim_dim', (), [0]),
        ('nansum', (S, S, S), ([1, 2],), 'multi_dim'),
        ('nansum', (S, S, S), ([1, 2], True,), 'multi_dim_keepdim'),
        ('prod', (S, S, S), NO_ARGS),
        ('prod', (S, S, S), (1,), 'dim', (), [0]),
        ('prod', (S, S, S), (1, True,), 'keepdim_dim', (), [0]),
        ('prod', (), NO_ARGS, 'scalar'),
        ('prod', (), (0,), 'scalar_dim', (), [0]),
        ('prod', (), (0, True,), 'scalar_keepdim_dim', (), [0]),
        ('prod', prod_zeros(S, [0, 1]), NO_ARGS, 'zerodims2'),
        ('prod', prod_zeros(S, [0, 2]), NO_ARGS, 'zerodims1'),
        ('prod', prod_zeros(S, [1, 2]), NO_ARGS, 'zerodims0'),
        ('prod', prod_zeros(S, [0, 1]), (1,), 'zeros_dims2', (), [0]),
        ('prod', prod_zeros(S, [0, 2]), (1,), 'zeros_dims1', (), [0]),
        ('prod', prod_zeros(S, [1, 2]), (1,), 'zeros_dims0', (), [0]),
        ('prod', prod_zeros(S, [0, 1]), (1, True), 'keepdim_zeros_dims2', (), [0]),
        ('prod', prod_zeros(S, [0, 2]), (1, True), 'keepdim_zeros_dims1', (), [0]),
        ('prod', prod_zeros(S, [1, 2]), (1, True), 'keepdim_zeros_dims0', (), [0]),
        ('prod', prod_single_zero(S), NO_ARGS, 'single_zero'),
        ('prod', (torch.tensor(0., requires_grad=True)), NO_ARGS, 'scalar_zero'),
        ('prod', (torch.tensor(0., requires_grad=True)), (0,), 'scalar_dim_zero', (), [0]),
        ('prod', (torch.tensor(0., requires_grad=True)), (0, True,), 'scalar_keepdim_dim_zero', (), [0]),
        ('var', (S, S, S), NO_ARGS, '', (True,)),
        ('var', (S, S, S), (1,), 'dim', (True,), [0]),
        ('var', (S, S, S), (1, True, True), 'keepdim_dim', (True,), [0]),
        ('var', (S,), (0,), 'dim_1d', (True,), [0]),
        ('var', (S,), (0, True, True), 'keepdim_dim_1d', (True,), [0]),
        ('std', (S, S, S), NO_ARGS, '', (True,)),
        ('std', (S, S, S), (1,), 'dim', (True,), [0]),
        ('std', (S, S, S), (1, True, True), 'keepdim_dim', (True,), [0]),
        ('std', (S,), (0,), 'dim_1d', (True,), [0]),
        ('std', (S,), (0, True, True), 'keepdim_dim_1d', (True,), [0]),
        ('var_mean', (S, S, S), NO_ARGS, ''),
        ('var_mean', (S, S, S), (1,), 'dim', [0]),
        ('var_mean', (S, S, S), (1, True, True), 'keepdim_dim', [0]),
        ('var_mean', (S,), (0,), 'dim_1d', [0]),
        ('var_mean', (S,), (0, True, True), 'keepdim_dim_1d', [0]),
        ('std_mean', (S, S, S), NO_ARGS, ''),
        ('std_mean', (S, S, S), (1,), 'dim', [0]),
        ('std_mean', (S, S, S), (1, True, True), 'keepdim_dim', [0]),
        ('std_mean', (S,), (0,), 'dim_1d', [0]),
        ('std_mean', (S,), (0, True, True), 'keepdim_dim_1d', [0]),
        ('renorm', (S, S, S), (2, 1, 0.5), 'dim', (), [1]),
        ('renorm', (S, S, S), (1, 2, 3), 'norm_1'),
        ('renorm', (S, S, S), (inf, 2, 0.5), 'norm_inf'),
        ('repeat', (S,), (2,), 'single_number'),
        ('repeat', (), (2, 3), 'scalar'),
        ('repeat', (2, 2), (3, 2)),
        ('repeat', (2, 2), (1, 3, 1, 2), 'unsqueeze'),
        ('repeat', (S, S), (1, 1), 'keepdim0'),
        ('repeat', (S, S), (3, 1, 1), 'keepdim1'),
        ('repeat', (S,), (0, ), 'zero_dim'),
        ('repeat', (S,), (0, 2), 'zero_dim_multi'),
        ('logcumsumexp', (S, S, S), (0,), 'dim0', (), [0]),
        ('logcumsumexp', (S, S, S), (1,), 'dim1', (), [0]),
        ('logcumsumexp', (), (0,), 'dim0_scalar', (), [0]),
        ('cummax', (S, S, S), (0,), 'dim0', (), [0]),
        ('cummax', (S, S, S), (1,), 'dim1', (), [0]),
        ('cummax', (), (0,), 'dim0_scalar', (), [0]),
        ('cummin', (S, S, S), (0,), 'dim0', (), [0]),
        ('cummin', (S, S, S), (1,), 'dim1', (), [0]),
        ('cummin', (), (0,), 'dim0_scalar', (), [0]),
        ('cumsum', (S, S, S), (0,), 'dim0', (), [0]),
        ('cumsum', (S, S, S), (1,), 'dim1', (), [0]),
        ('cumsum', (S, S, S), (1,), 'dim1_cast', (), [0], (), ident, {'dtype': torch.float64}),
        ('cumsum', (), (0,), 'dim0_scalar', (), [0]),
        ('cumprod', (S, S, S), (0,)),
        ('cumprod', (S, S, S), (1,), 'dim1', (), [0]),
        ('cumprod', (), (0,), 'scalar'),
        ('cumprod', (torch.tensor(0., requires_grad=True)), (0,), 'scalar_zeros'),
        ('cumprod', prod_zeros(S, [0, 1]), (1,), 'zeros_dim2', (), [0]),
        ('cumprod', prod_zeros(S, [0, 2]), (1,), 'zeros_dim1', (), [0]),
        ('cumprod', prod_zeros(S, [1, 2]), (1,), 'zeros_dim0', (), [0]),
        ('cumprod', prod_zeros(S, [1, 2]), (1,), 'zeros_dim0_cast', (), [0], (), ident, {'dtype': torch.float64}),
        ('log_softmax', (S, S, S), (1, torch.float64,), 'kwarg_dtype_would_break_jit_loader', (True,)),
        ('unfold', (), (0, 1, 1), 'scalar', (), [0]),
        ('unfold', (S, S, S, S), (0, 3, 1), '4d_dim0_step1', (), [0]),
        ('unfold', (S, S, S, S), (1, 3, 1), '4d_dim1_step1', (), [0]),
        ('unfold', (S, S, S, S), (2, 3, 1), '4d_dim2_step1', (), [0]),
        ('unfold', (S, S, S, S), (3, 3, 1), '4d_dim3_step1', (), [0]),
        ('unfold', (S, S, S, S), (0, 3, 2), '4d_dim0_step2', (), [0]),
        ('unfold', (S, S, S, S), (1, 3, 2), '4d_dim1_step2', (), [0]),
        ('unfold', (S, S, S, S), (2, 3, 2), '4d_dim2_step2', (), [0]),
        ('unfold', (S, S, S, S), (3, 3, 2), '4d_dim3_step2', (), [0]),
        ('unfold', (S, S, S, S), (0, 4, 1), '4d_dim0_size4', (), [0]),
        ('unfold', (S, S, S, S), (1, 4, 1), '4d_dim1_size4', (), [0]),
        ('unfold', (S, S, S, S), (2, 4, 1), '4d_dim2_size4', (), [0]),
        ('unfold', (S, S, S, S), (3, 4, 1), '4d_dim3_size4', (), [0]),
        ('unfold', (M,), (0, 3, 1), '1d_step1', (), [0]),
        ('unfold', (M,), (0, 3, 2), '1d_step2', (), [0]),
        ('unfold', (M,), (0, 3, 3), '1d_step3', (), [0]),
        ('unfold', (1000,), (0, 3, 11), '1d_step_gt_size', (), [0]),
        ('unfold', (1000,), (0, 2, 27), '1d_step_gt_size2', (), [0]),
        ('unfold', (10, 10), (0, 1, 2), '2d_step_gt_size', (), [0]),
        ('unfold', (10, 10), (1, 2, 3), '2d_step_gt_size2', (), [0]),
        ('unfold', (10, 10), (1, 2, 2), '2d_step_ge_size2', (), [0]),
        ('unfold', (S, S, S), (2, 3, 2), 'lastdim', (), [0]),
        ('addmm', (S, M), ((S, S), (S, M)), '', (True, ['aten::add', 'aten::mm'])),
        ('addmm', (1,), ((S, S), (S, M)), 'broadcast_lhs', (True, ['aten::add', 'aten::mm'])),
        ('addmm', (S, M), ((S, S), (S, M)), 'coef', (True,), (), (), ident, {'beta': 0.2, 'alpha': 0.6}),
        ('addmm', (1,), ((S, S), (S, M)), 'broadcast_lhs_coef', (True,), (), (), ident, {'beta': 0.2, 'alpha': 0.6}),
        ('addmm', (), ((S, S), (S, M)), 'scalar_broadcast_lhs', (True, ['aten::add', 'aten::mm'])),
        ('addmm', (), ((S, S), (S, M)), 'scalar_broadcast_lhs_coef', (True,), (), (), ident, {'beta': 0.2, 'alpha': 0.6}),
        ('addbmm', (S, M), ((S, S, S), (S, S, M)),),
        ('addbmm', (1,), ((S, S, S), (S, S, M)), 'broadcast_lhs'),
        ('addbmm', (S, M), ((S, S, S), (S, S, M)), 'coef', (), (), (), ident, {'beta': 0.2, 'alpha': 0.6}),
        ('addbmm', (1,), ((S, S, S), (S, S, M)), 'broadcast_lhs_coef', (),
         (), (), ident, {'beta': 0.2, 'alpha': 0.6}),
        ('addbmm', (), ((S, S, S), (S, S, M)), 'scalar_broadcast_lhs'),
        ('addbmm', (), ((S, S, S), (S, S, M)), 'scalar_broadcast_lhs_coef', (), (), (), ident,
         {'beta': 0.2, 'alpha': 0.6}),
        ('baddbmm', (S, S, M), ((S, S, S), (S, S, M)),),
        ('baddbmm', (1,), ((S, S, S), (S, S, M)), 'broadcast_lhs'),
        ('baddbmm', (S, S, M), ((S, S, S), (S, S, M)), 'coef', (), (), (), ident, {'beta': 0.2, 'alpha': 0.6}),
        ('baddbmm', (1,), ((S, S, S), (S, S, M)), 'broadcast_lhs_coef', (),
         (), (), ident, {'beta': 0.2, 'alpha': 0.6}),
        ('baddbmm', (), ((S, S, S), (S, S, M)), 'scalar_broadcast_lhs'),
        ('baddbmm', (), ((S, S, S), (S, S, M)), 'scalar_broadcast_lhs_coef', (), (), (), ident,
         {'beta': 0.2, 'alpha': 0.6}),
        ('addmv', (S,), ((S, M), (M,)),),
        ('addmv', (1,), ((S, M), (M,)), 'broadcast_lhs'),
        ('addmv', (S,), ((S, M), (M,)), 'coef', (), (), (), ident, {'beta': 0.2, 'alpha': 0.6}),
        ('addmv', (1,), ((S, M), (M,)), 'broadcast_lhs_coef', (), (), (), ident, {'beta': 0.2, 'alpha': 0.6}),
        ('addmv', (), ((S, M), (M,)), 'scalar_broadcast_lhs'),
        ('addmv', (), ((S, M), (M,)), 'scalar_broadcast_lhs_coef', (), (), (), ident, {'beta': 0.2, 'alpha': 0.6}),
        ('addr', (S, M), ((S,), (M,)),),
        ('addr', (), ((S,), (M,)), 'broadcast_lhs'),
        ('addr', (S, M), ((S,), (M,)), 'coef', (), (), (), ident, {'beta': 0.2, 'alpha': 0.6}),
        ('addr', (), ((S,), (M,)), 'broadcast_lhs_coef', (), (), (), ident, {'beta': 0.2, 'alpha': 0.6}),
        ('dot', (L,), ((L,),), '', (True,)),
        ('vdot', (L,), ((L,),),),
        ('mm', (S, M), ((M, S),), '', (True,)),
        ('bmm', (M, S, M), ((M, M, S),), '', (True,)),
        ('mv', (S, M), ((M,),), '', (True,)),
        ('ger', (S,), ((M,),)),
        ('inner', (S,), ((S,),), "1d_1d", (False,)),
        ('inner', (), ((S, S),), "scalar_2d", (False,)),
        ('matmul', (L,), ((L,),), '', (True,)),
        ('matmul', (S, M), ((M,),), "2d_1d", (True,)),
        ('matmul', (M,), ((M, S),), "1d_2d", (True,)),
        ('matmul', (S, M), ((M, S),), "2d_2d", (True,)),
        ('matmul', (S, S, M), ((M,),), "3d_1d", (True,)),
        ('matmul', (S, S, M), ((M, S),), "3d_2d", (True,)),
        ('matmul', (M,), ((S, M, S),), "1d_3d", (True,)),
        ('matmul', (S, M), ((S, M, S),), "2d_3d", (True,)),
        ('matmul', (S, S, M, M), ((S, S, M, S),), "4d_4d", (True,)),
        ('matmul', (S, S, M, M), ((M,),), "4d_1d", (True,)),
        ('matmul', (M,), ((S, S, M, S),), "1d_4d", (True,)),
        ('matrix_power', (S, S), [2], "n=2"),
        ('matrix_power', (S, S, S), [3], "n=3"),
        ('matrix_power', (S, S, S), [1], "n=1"),
        ('matrix_power', (S, S, S), [0], "n=0"),
        ('matrix_power', lambda dtype, device: random_fullrank_matrix_distinct_singular_value(S), [-1], "n=-1", (),
         NO_ARGS, [skipCPUIfNoLapack, skipCUDAIfNoMagma]),
        ('matrix_power', lambda dtype, device: random_fullrank_matrix_distinct_singular_value(S), [-3], "n=-3", (),
         NO_ARGS, [skipCPUIfNoLapack, skipCUDAIfNoMagma]),
        ('matrix_power', lambda dtype, device: random_fullrank_matrix_distinct_singular_value(S, S), [-2], "n=-2", (),
         NO_ARGS, [skipCPUIfNoLapack, skipCUDAIfNoMagma]),
        ('matrix_exp', (S, S), NO_ARGS, "single_matrix"),
        ('matrix_exp', (S, S, S), NO_ARGS, "batch_of_matrices"),
        ('mvlgamma', torch.empty(S,).uniform_(0.5, 1), [1], "p=1"),
        ('mvlgamma', torch.empty(S,).uniform_(1, 2), [2], "p=2"),
        ('mvlgamma', torch.empty(S, S).uniform_(1.5, 3), [3], "p=3"),
        ('mvlgamma', torch.empty(S, S).uniform_(2.5, 5), [5], "p=5"),
        ('addcmul', (S, S), ((S, S), (S, S)), '', (True,)),
        ('addcmul', (S, S), ((S, 1), (1, S)), 'broadcast_rhs', (True,)),
        ('addcmul', (1,), ((S, S, 1), (1, S)), 'broadcast_all', (True,)),
        ('addcmul', (S, S), ((S, S), (S, S)), 'scale', (True,), (), (), ident, {'value': 0.5}),
        ('addcmul', (S, S), ((S, 1), (1, S)), 'scale_broadcast_rhs', (True,), (), (), ident, {'value': 0.5}),
        ('addcmul', (1,), ((S, S, 1), (1, S)), 'scale_broadcast_all', (True,), (), (), ident, {'value': 0.5}),
        ('addcmul', (), ((), ()), 'scalar', (True,)),
        ('addcmul', (S, S), ((), ()), 'scalar_broadcast_rhs', (True,)),
        ('addcmul', (), ((S, S, 1), (1, S)), 'scalar_broadcast_lhs', (True,)),
        ('addcmul', (), ((), ()), 'scalar_scale', (True,), (), (), ident, {'value': 0.5}),
        ('addcmul', (S, S), ((), ()), 'scalar_scale_broadcast_rhs', (True,), (), (), ident, {'value': 0.5}),
        ('addcmul', (), ((S, S, 1), (1, S)), 'scalar_scale_broadcast_lhs', (True,), (), (), ident, {'value': 0.5}),
        ('addcdiv', (S, S), ((S, S), (S, S))),
        ('addcdiv', (S, S), ((S, 1), (1, S)), 'broadcast_rhs'),
        ('addcdiv', (1,), ((S, S, 1), (1, S)), 'broadcast_all'),
        ('addcdiv', (S, S), ((S, S), (S, S)), 'scale', (), (), (), ident, {'value': 0.5}),
        ('addcdiv', (S, S), ((S, 1), (1, S)), 'scale_broadcast_rhs', (), (), (), ident, {'value': 0.5}),
        ('addcdiv', (1,), ((S, S, 1), (1, S)), 'scale_broadcast_all', (), (), (), ident, {'value': 0.5}),
        ('addcdiv', (), ((), ()), 'scalar'),
        ('addcdiv', (S, S), ((), ()), 'scalar_broadcast_rhs'),
        ('addcdiv', (), ((S, S, 1), (1, S)), 'scalar_broadcast_lhs'),
        ('addcdiv', (), ((), ()), 'scalar_scale', (), (), (), ident, {'value': 0.5}),
        ('addcdiv', (S, S), ((), ()), 'scalar_scale_broadcast_rhs', (), (), (), ident, {'value': 0.5}),
        ('addcdiv', (), ((S, S, 1), (1, S)), 'scalar_scale_broadcast_lhs', (), (), (), ident, {'value': 0.5}),
        ('zero_', (S, S, S), NO_ARGS),
        ('zero_', (), NO_ARGS, 'scalar'),
        ('logaddexp', (S, S), ((S, S),)),
        ('logaddexp2', (S, S), ((S, S),)),
        ('logsumexp', (S, S), (1,), '', (True,)),
        ('logsumexp', (), (0,), 'scalar', (True,)),
        ('norm', (S, S), (), 'default'),
        ('norm', (S, S), (2,), '2'),
        ('norm', (S, S), (0,), '0'),
        ('norm', (S, S), (0.5,), '0_5'),
        ('norm', (S, S), (1,), '1'),
        ('norm', (S, S), (3,), '3'),
        ('norm', (S, S), (inf,), 'inf'),
        ('norm', (S, S), (-inf,), '-inf'),
        ('norm', (S, S), ('fro',), 'fro_default'),
        ('norm', (S, S), ('fro', [0, 1],), 'fro'),
        ('norm', (S, S), ('nuc',), 'nuc', (), NO_ARGS, [skipCPUIfNoLapack, skipCUDAIfNoMagma]),
        ('norm', (S, S, S), ('nuc', [1, 2]), 'nuc_batched', (), NO_ARGS, [skipCPUIfNoLapack, skipCUDAIfNoMagma]),
        ('norm', (S, S), (-1,), 'neg_1'),
        ('norm', (S, S), (-2,), 'neg_2'),
        ('norm', (S, S), (-0.5,), 'neg_0_5'),
        ('norm', (S, S), (-1.5,), 'neg_1_5'),
        ('norm', (S, S), (-2, 1,), 'neg_2_2_dim', (), [1]),
        ('norm', (S, S), (-1, 1,), 'neg_1_2_dim', (), [1]),
        ('norm', (S, S), (0, 1,), '0_2_dim', (), [1]),
        ('norm', (S, S), (1, 1,), '1_2_dim', (), [1]),
        ('norm', (S, S), (2, 1,), '2_2_dim', (), [1]),
        ('norm', (S, S), (3, 1,), '3_2_dim', (), [1]),
        ('norm', (S, S), (inf, 1,), 'inf_2_dim'),
        ('norm', torch.rand(S, S, S) + 5e-2, (1.5,), '1_5_default'),
        ('norm', (S, S, S), (2, 1), '2_dim', (), [1]),
        ('norm', (S, S, S), (3, 1), '3_dim', (), [1]),
        ('norm', torch.rand(S, S, S) + 5e-2, (1.5, 1), '1_5_dim', (), [1]),
        ('norm', (S, S, S), (2, 1, True), 'keepdim_2_dim', (), [1]),
        ('norm', (S, S, S), (3, 1, True), 'keepdim_3_dim', (), [1]),
        ('norm', torch.rand(S, S, S) + 5e-2, (1.5, 1, True), 'keepdim_1_5_dim', (), [1]),
        ('norm', (), (2, 0), '2_dim_scalar', (), [1]),
        ('norm', (), (3, 0), '3_dim_scalar', (), [1]),
        ('norm', (), (2, 0, True), 'keepdim_2_dim_scalar', (), [1]),
        ('norm', (), (3, 0, True), 'keepdim_3_dim_scalar', (), [1]),
        ('clone', (S, M, S), NO_ARGS),
        ('clone', (), NO_ARGS, 'scalar'),
        ('contiguous', (S, S), NO_ARGS, '', (True,)),
        ('contiguous', torch.randn(S, S).transpose(0, 1), NO_ARGS, 'not_contiguous', (True,)),
        ('dist', (S, S, S), ((S, S, S),)),
        ('dist', (S, S, S), ((S,),), 'broadcast_rhs'),
        ('dist', (S,), ((S, S, S),), 'broadcast_lhs'),
        ('dist', (S, 1, S), ((S, S),), 'broadcast_all'),
        ('dist', (), ((),), 'scalar'),
        ('dist', (S, S, S), ((),), 'scalar_broadcast_rhs'),
        ('dist', (), ((S, S, S),), 'scalar_broadcast_lhs'),
        ('dist', (S, S, S), ((S, S, S), 4), '4'),
        ('dist', (S, S, S), ((S,), 4), '4_broadcast_rhs'),
        ('dist', (S,), ((S, S, S), 4), '4_broadcast_lhs'),
        ('dist', (S, 1, S), ((S, S), 4), '4_broadcast_all'),
        ('dist', (), ((), 4), 'scalar_4'),
        ('dist', (S, S, S), ((), 4), 'scalar_4_broadcast_rhs'),
        ('dist', (), ((S, S, S), 4), 'scalar_4_broadcast_lhs'),
        ('diag', (M, M), NO_ARGS, '2d'),
        ('diag', (3, 5), NO_ARGS, '2d_wide'),
        ('diag', (3, 5), (2,), '2d_wide_pos'),
        ('diag', (3, 5), (-2,), '2d_wide_neg'),
        ('diag', (5, 3), NO_ARGS, '2d_tall'),
        ('diag', (5, 3), (2,), '2d_tall_pos'),
        ('diag', (5, 3), (-2,), '2d_tall_neg'),
        ('diag', (M,), NO_ARGS, '1d'),
        ('diag', (M, M), (1,), '2d_1'),
        ('diag', (M, M), (2,), '2d_2'),
        ('diag_embed', (S, S), NO_ARGS),
        ('diagonal', (M, M), NO_ARGS, '2d'),
        ('diagonal', (3, 5), NO_ARGS, '2d_wide'),
        ('diagonal', (3, 5), (2,), '2d_wide_pos'),
        ('diagonal', (3, 5), (-2,), '2d_wide_neg'),
        ('diagonal', (5, 3), NO_ARGS, '2d_tall'),
        ('diagonal', (5, 3), (2,), '2d_tall_pos'),
        ('diagonal', (5, 3), (-2,), '2d_tall_neg'),
        ('diagonal', (M, M), (1,), '2d_1'),
        ('diagonal', (M, M), (2,), '2d_2'),
        ('diagonal', (M, M, M), (1, 1, 2), '3d_1'),
        ('diagonal', (M, M, M), (2, 0, 1), '3d_2'),
        ('diagonal', (M, M, M), (-2, 0, 1), '3d_3'),
        ('tile', (S, S, S), ([S, S, S, S],), 'more_reps_dims', (False,)),
        ('tile', (S, S, S), ([S, S, S],), 'same_reps_dims', (False,)),
        ('tile', (S, S, S), ([S, M],), 'less_reps_dims', (False,)),
        ('tile', (S, S, S), ([S, S, 0],), 'zero_rep_dim', (False,)),
        ('tile', (), ([S, S, S],), 'empty_tensor', (False,)),
        ('tril', (M, M), NO_ARGS),
        ('tril', (M, M), (2,), 'idx'),
        ('tril', (S, M, M), NO_ARGS, 'batched'),
        ('tril', (S, M, M), (2,), 'batched_idx'),
        ('tril', (3, 3, S, S), NO_ARGS, 'more_batched'),
        ('triu', (M, M), NO_ARGS),
        ('triu', (M, M), (2,), 'idx'),
        ('triu', (S, M, M), NO_ARGS, 'batched'),
        ('triu', (S, M, M), (2,), 'batched_idx'),
        ('triu', (3, 3, S, S), NO_ARGS, 'more_batched'),
        ('trace', (M, M), NO_ARGS),
        ('cross', (S, 3), ((S, 3),)),
        ('cross', (S, 3, S), ((S, 3, S), 1), 'dim'),
        ('index_select', (S, S, S), (0, index_variable(2, S)), 'dim', (), [0]),
        ('index_select', (), (0, torch.tensor([0], dtype=torch.int64)), 'scalar_mixed_dim', (), [0]),
        ('index_select', (), (0, torch.tensor(0, dtype=torch.int64)), 'scalar_dim', (), [0]),
        ('index_add', (S, S), (0, index_variable(2, S), (2, S)), 'dim', (), [0]),
        ('index_add', (), (0, torch.tensor([0], dtype=torch.int64), (1,)), 'scalar_input_dim', (), [0]),
        ('index_add', (), (0, torch.tensor(0, dtype=torch.int64), ()), 'scalar_all_dim', (), [0]),
        ('index_add', (S, S), (0, index_variable(2, S), (2, S)), 'alert_nondeterministic', (), [0],
            [expectedAlertNondeterministic('index_add_cuda_', 'cuda')]),
        ('index_copy', (S, S), (0, index_perm_variable(2, S), (2, S)), 'dim', (), [0]),
        ('index_copy', (S, S), (0, index_perm_variable(2, S), (2, S)), 'dim_alert_nondeterministic', (), [0],
            [expectedAlertNondeterministic('index_copy')]),
        ('index_copy', (), (0, torch.tensor([0], dtype=torch.int64), (1,)), 'scalar_input_dim', (), [0]),
        ('index_copy', (), (0, torch.tensor(0, dtype=torch.int64), ()), 'scalar_all_dim', (), [0]),
        ('index_fill', (S, S), (0, index_variable(2, S), 2), 'dim', (), [0]),
        ('index_fill', (S, S), (0, index_variable(2, S), ()), 'variable_dim', (), [0]),
        ('index_fill', (S, S), (0, torch.tensor(0, dtype=torch.int64), 2), 'scalar_index_dim', (), [0]),
        ('index_fill', (), (0, torch.tensor([0], dtype=torch.int64), 2), 'scalar_input_dim', (), [0]),
        ('index_fill', (), (0, torch.tensor(0, dtype=torch.int64), 2), 'scalar_both_dim', (), [0]),
        ('inverse', lambda dtype, device: random_fullrank_matrix_distinct_singular_value(S, dtype=dtype).to(device),
            NO_ARGS, '', (), NO_ARGS, [skipCPUIfNoLapack, skipCUDAIfNoMagma]),
        ('inverse', lambda dtype, device: random_fullrank_matrix_distinct_singular_value(S, 2, 3, dtype=dtype).to(device),
         NO_ARGS, 'batched', (), NO_ARGS, [skipCPUIfNoLapack, skipCUDAIfNoMagma]),
        ('det', (S, S), NO_ARGS, '', (), NO_ARGS, [skipCPUIfNoLapack, skipCUDAIfNoMagma]),
        ('det', (1, 1), NO_ARGS, '1x1', (), NO_ARGS, [skipCPUIfNoLapack, skipCUDAIfNoMagma]),
        ('det', lambda dtype, device: random_symmetric_matrix(S), NO_ARGS, 'symmetric', (),
            NO_ARGS, [skipCPUIfNoLapack, skipCUDAIfNoMagma]),
        ('det', lambda dtype, device: random_symmetric_psd_matrix(S),
            NO_ARGS, 'symmetric_psd', (), NO_ARGS, [skipCPUIfNoLapack, skipCUDAIfNoMagma]),
        ('det', lambda dtype, device: random_symmetric_pd_matrix(S),
            NO_ARGS, 'symmetric_pd', (), NO_ARGS, [skipCPUIfNoLapack, skipCUDAIfNoMagma]),
        ('det', lambda dtype, device: random_square_matrix_of_rank(S, S - 2),
            NO_ARGS, 'dim2_null', (), NO_ARGS, [skipCPUIfNoLapack, skipCUDAIfNoMagma]),
        ('det', lambda dtype, device: random_square_matrix_of_rank(S, 1), NO_ARGS, 'rank1', (),
            NO_ARGS, [skipCPUIfNoLapack, skipCUDAIfNoMagma]),
        ('det', lambda dtype, device: random_square_matrix_of_rank(S, 2), NO_ARGS, 'rank2', (),
            NO_ARGS, [skipCPUIfNoLapack, skipCUDAIfNoMagma]),
        ('det', lambda dtype, device: random_fullrank_matrix_distinct_singular_value(S), NO_ARGS,
         'distinct_singular_values', (), NO_ARGS, [skipCPUIfNoLapack, skipCUDAIfNoMagma]),
        ('det', (3, 3, S, S), NO_ARGS, 'batched', (), NO_ARGS, [skipCPUIfNoLapack, skipCUDAIfNoMagma]),
        ('det', (3, 3, 1, 1), NO_ARGS, 'batched_1x1', (), NO_ARGS, [skipCPUIfNoLapack, skipCUDAIfNoMagma]),
        ('det', lambda dtype, device: random_symmetric_matrix(S, 3),
            NO_ARGS, 'batched_symmetric', (), NO_ARGS, [skipCPUIfNoLapack, skipCUDAIfNoMagma]),
        ('det', lambda dtype, device: random_symmetric_psd_matrix(S, 3),
            NO_ARGS, 'batched_symmetric_psd', (), NO_ARGS, [skipCPUIfNoLapack, skipCUDAIfNoMagma]),
        ('det', lambda dtype, device: random_symmetric_pd_matrix(S, 3),
            NO_ARGS, 'batched_symmetric_pd', (), NO_ARGS, [skipCPUIfNoLapack, skipCUDAIfNoMagma]),
        ('det', lambda dtype, device: random_fullrank_matrix_distinct_singular_value(S, 3, 3), NO_ARGS,
         'batched_distinct_singular_values', (), NO_ARGS, [skipCPUIfNoLapack, skipCUDAIfNoMagma]),
        # For `logdet` and `slogdet`, the function at det=0 is not smooth.
        # We need to exclude tests with det=0 (e.g. dim2_null, rank1, rank2) and use
        # `make_nonzero_det` to make the random matrices have nonzero det. For
        # `logdet`, we also set `make_nonzero_det(matrix, sign=1)` to make the
        # matrix have positive det.
        ('logdet', lambda dtype, device: make_nonzero_det(torch.randn(S, S), 1),
            NO_ARGS, '', (), NO_ARGS, [skipCPUIfNoLapack, skipCUDAIfNoMagma]),
        ('logdet', lambda dtype, device: make_nonzero_det(torch.randn(1, 1), 1),
            NO_ARGS, '1x1', (), NO_ARGS, [skipCPUIfNoLapack, skipCUDAIfNoMagma]),
        ('logdet', lambda dtype, device: make_nonzero_det(random_symmetric_matrix(S), 1), NO_ARGS,
         'symmetric', (), NO_ARGS, [skipCPUIfNoLapack, skipCUDAIfNoMagma]),
        ('logdet', lambda dtype, device: make_nonzero_det(random_symmetric_pd_matrix(S), 1), NO_ARGS,
         'symmetric_pd', (), NO_ARGS, [skipCPUIfNoLapack, skipCUDAIfNoMagma]),
        ('logdet', lambda dtype, device: make_nonzero_det(random_fullrank_matrix_distinct_singular_value(S), 1, 0), NO_ARGS,
         'distinct_singular_values', (), NO_ARGS, [skipCPUIfNoLapack, skipCUDAIfNoMagma]),
        ('logdet', lambda dtype, device: make_nonzero_det(torch.randn(3, 3, S, S), 1),
            NO_ARGS, 'batched', (), NO_ARGS, [skipCPUIfNoLapack, skipCUDAIfNoMagma]),
        ('logdet', lambda dtype, device: make_nonzero_det(torch.randn(3, 3, 1, 1), 1),
            NO_ARGS, 'batched_1x1', (), NO_ARGS, [skipCPUIfNoLapack, skipCUDAIfNoMagma]),
        ('logdet', lambda dtype, device: make_nonzero_det(random_symmetric_matrix(S, 3), 1), NO_ARGS,
         'batched_symmetric', (), NO_ARGS, [skipCPUIfNoLapack, skipCUDAIfNoMagma]),
        ('logdet', lambda dtype, device: make_nonzero_det(random_symmetric_pd_matrix(S, 3), 1), NO_ARGS,
         'batched_symmetric_pd', (), NO_ARGS, [skipCPUIfNoLapack, skipCUDAIfNoMagma]),
        ('logdet', lambda dtype, device: make_nonzero_det(random_fullrank_matrix_distinct_singular_value(S, 3), 1, 0), NO_ARGS,
         'batched_distinct_singular_values', (), NO_ARGS, [skipCPUIfNoLapack, skipCUDAIfNoMagma]),
        ('slogdet', lambda dtype, device: make_nonzero_det(torch.randn(1, 1), 1), NO_ARGS,
         '1x1_pos_det', (), NO_ARGS, [skipCPUIfNoLapack, skipCUDAIfNoMagma], itemgetter(1)),
        ('slogdet', lambda dtype, device: make_nonzero_det(torch.randn(1, 1), -1), NO_ARGS,
         '1x1_neg_det', (), NO_ARGS, [skipCPUIfNoLapack, skipCUDAIfNoMagma], itemgetter(1)),
        ('slogdet', lambda dtype, device: make_nonzero_det(torch.randn(S, S), 1), NO_ARGS,
         'pos_det', (), NO_ARGS, [skipCPUIfNoLapack, skipCUDAIfNoMagma], itemgetter(1)),
        ('slogdet', lambda dtype, device: make_nonzero_det(torch.randn(S, S), -1), NO_ARGS,
         'neg_det', (), NO_ARGS, [skipCPUIfNoLapack, skipCUDAIfNoMagma], itemgetter(1)),
        ('slogdet', lambda dtype, device: make_nonzero_det(random_symmetric_matrix(S)), NO_ARGS,
         'symmetric', (), NO_ARGS, [skipCPUIfNoLapack, skipCUDAIfNoMagma], itemgetter(1)),
        ('slogdet', lambda dtype, device: random_symmetric_pd_matrix(S), NO_ARGS,
         'symmetric_pd', (), NO_ARGS, [skipCPUIfNoLapack, skipCUDAIfNoMagma], itemgetter(1)),
        ('slogdet', lambda dtype, device: random_fullrank_matrix_distinct_singular_value(S), NO_ARGS,
         'distinct_singular_values', (), NO_ARGS, [skipCPUIfNoLapack, skipCUDAIfNoMagma], itemgetter(1)),
        ('slogdet', lambda dtype, device: make_nonzero_det(torch.randn(3, 3, 1, 1), -1), NO_ARGS,
         'batched_1x1_neg_det', (), NO_ARGS, [skipCPUIfNoLapack, skipCUDAIfNoMagma], itemgetter(1)),
        ('slogdet', lambda dtype, device: make_nonzero_det(torch.randn(3, 3, S, S), 1), NO_ARGS,
         'batched_pos_det', (), NO_ARGS, [skipCPUIfNoLapack, skipCUDAIfNoMagma], itemgetter(1)),
        ('slogdet', lambda dtype, device: make_nonzero_det(random_symmetric_matrix(S, 3)), NO_ARGS,
         'batched_symmetric', (), NO_ARGS, [skipCPUIfNoLapack, skipCUDAIfNoMagma], itemgetter(1)),
        ('slogdet', lambda dtype, device: random_symmetric_pd_matrix(S, 3), NO_ARGS,
         'batched_symmetric_pd', (), NO_ARGS, [skipCPUIfNoLapack, skipCUDAIfNoMagma], itemgetter(1)),
        ('slogdet', lambda dtype, device: random_fullrank_matrix_distinct_singular_value(S, 3), NO_ARGS,
         'batched_distinct_singular_values', (), NO_ARGS, [skipCPUIfNoLapack, skipCUDAIfNoMagma], itemgetter(1)),
        ('svd', lambda dtype, device: random_fullrank_matrix_distinct_singular_value(S),
            NO_ARGS, '', (), NO_ARGS, [skipCPUIfNoLapack, skipCUDAIfNoMagma]),
        ('svd', lambda dtype, device: random_fullrank_matrix_distinct_singular_value(S)[:(S - 2)], NO_ARGS,
         'wide', (), NO_ARGS, [skipCPUIfNoLapack, skipCUDAIfNoMagma]),
        ('svd', lambda dtype, device: random_fullrank_matrix_distinct_singular_value(S)[:, :(S - 2)], NO_ARGS,
         'tall', (), NO_ARGS, [skipCPUIfNoLapack, skipCUDAIfNoMagma]),
        ('svd', lambda dtype, device: random_fullrank_matrix_distinct_singular_value(S)[:(S - 2)], (False,),
         'wide_all', (), NO_ARGS, [skipCPUIfNoLapack, skipCUDAIfNoMagma], lambda usv: (usv[0], usv[1], usv[2][:, :(S - 2)])),
        ('svd', lambda dtype, device: random_fullrank_matrix_distinct_singular_value(S)[:, :(S - 2)], (False,),
         'tall_all', (), NO_ARGS, [skipCPUIfNoLapack, skipCUDAIfNoMagma], lambda usv: (usv[0][:, :(S - 2)], usv[1], usv[2])),
        ('svd', lambda dtype, device: random_fullrank_matrix_distinct_singular_value(M), NO_ARGS,
         'large', (), NO_ARGS, [skipCPUIfNoLapack, skipCUDAIfNoMagma]),
        ('svd', lambda dtype, device: random_fullrank_matrix_distinct_singular_value(S, 3), NO_ARGS,
         'batched', (), NO_ARGS, [skipCPUIfNoLapack, skipCUDAIfNoMagma]),
        ('svd', lambda dtype, device: random_fullrank_matrix_distinct_singular_value(S, 3)[..., :(S - 2), :], NO_ARGS,
         'wide_batched', (), NO_ARGS, [skipCPUIfNoLapack, skipCUDAIfNoMagma]),
        ('svd', lambda dtype, device: random_fullrank_matrix_distinct_singular_value(S, 3)[..., :, :(S - 2)], NO_ARGS,
         'tall_batched', (), NO_ARGS, [skipCPUIfNoLapack, skipCUDAIfNoMagma]),
        ('svd', lambda dtype, device: random_fullrank_matrix_distinct_singular_value(S, 3, 3)[..., :(S - 2), :], (False,),
         'wide_all_batched', (), NO_ARGS,
         [skipCPUIfNoLapack, skipCUDAIfNoMagma], lambda usv: (usv[0], usv[1], usv[2][..., :, :(S - 2)])),
        ('svd', lambda dtype, device: random_fullrank_matrix_distinct_singular_value(S, 3, 3)[..., :, :(S - 2)], (False,),
         'tall_all_batched', (), NO_ARGS, [skipCPUIfNoLapack, skipCUDAIfNoMagma],
         lambda usv: (usv[0][..., :, :(S - 2)], usv[1], usv[2])),
        ('qr', (S, S), (False,), 'square_single', (), NO_ARGS, [skipCPUIfNoLapack, skipCUDAIfNoMagma]),
        ('qr', (S, S - 2), (True,), 'tall_single' , (), NO_ARGS, [skipCPUIfNoLapack, skipCUDAIfNoMagma]),
        ('qr', (S - 2, S), (False,), 'wide_single' , (), NO_ARGS, [skipCPUIfNoLapack, skipCUDAIfNoMagma]),
        ('qr', (3, S, S), (False,), 'square_batched', (), NO_ARGS, [skipCPUIfNoLapack, skipCUDAIfNoMagma]),
        ('qr', (3, S, S - 2), (True,), 'tall_batched', (), NO_ARGS, [skipCPUIfNoLapack, skipCUDAIfNoMagma]),
        ('qr', (3, S - 2, S), (True,), 'wide_batched' , (), NO_ARGS, [skipCPUIfNoLapack, skipCUDAIfNoMagma]),
        ('qr', (3, 2, S, S), (False,), 'square_many_batched', (), NO_ARGS, [skipCPUIfNoLapack, skipCUDAIfNoMagma]),
        ('qr', (3, 2, S, S - 2), (True,), 'tall_many_batched', (), NO_ARGS, [skipCPUIfNoLapack, skipCUDAIfNoMagma]),
        ('qr', (3, 2, S - 2, S), (True,), 'wide_many_batched', (), NO_ARGS, [skipCPUIfNoLapack, skipCUDAIfNoMagma]),
        ('lu', (S, S), (True, False), 'square_single_no_info', (), NO_ARGS, [skipCPUIfNoLapack, skipCUDAIfNoMagma]),
        ('lu', (S, S), (True, True), 'square_single_with_info', (), NO_ARGS, [skipCPUIfNoLapack, skipCUDAIfNoMagma]),
        ('lu', (3, S, S), (True, False), 'square_batch_no_info', (), NO_ARGS, [skipCPUIfNoLapack, skipCUDAIfNoMagma]),
        ('lu', (3, S, S), (True, True), 'square_batch_with_info', (), NO_ARGS, [skipCPUIfNoLapack, skipCUDAIfNoMagma]),
        ('lu', (3, 3, S, S), (True, False), 'square_many_batches_no_info', (), NO_ARGS, [skipCPUIfNoLapack, skipCUDAIfNoMagma]),
        ('lu', (3, 3, S, S), (True, True), 'square_many_batches_with_info', (), NO_ARGS, [skipCPUIfNoLapack, skipCUDAIfNoMagma]),
        ('solve', (S, S), (lambda dtype, device: random_fullrank_matrix_distinct_singular_value(
            S, silent=True, dtype=dtype, device=device),), '', (), NO_ARGS, [skipCPUIfNoLapack, skipCUDAIfNoMagma]),
        ('solve', (S, S, S),
            (lambda dtype, device:
                random_fullrank_matrix_distinct_singular_value(S, S, silent=True, dtype=dtype, device=device),),
         'batched', (), NO_ARGS, [skipCPUIfNoLapack, skipCUDAIfNoMagma]),
        ('solve', (2, 3, S, S),
            (lambda dtype, device:
                random_fullrank_matrix_distinct_singular_value(S, 2, 3, silent=True, dtype=dtype, device=device),),
         'batched_dims', (), NO_ARGS, [skipCPUIfNoLapack, skipCUDAIfNoMagma]),
        ('solve', (2, 2, S, S),
            (lambda dtype, device:
                random_fullrank_matrix_distinct_singular_value(S, 1, silent=True, dtype=dtype, device=device),),
         'batched_broadcast_A', (), NO_ARGS, [skipCPUIfNoLapack, skipCUDAIfNoMagma]),
        ('solve', (1, S, S),
            (lambda dtype, device:
                random_fullrank_matrix_distinct_singular_value(S, 2, 2, silent=True, dtype=dtype, device=device),),
         'batched_broadcast_b', (), NO_ARGS, [skipCPUIfNoLapack, skipCUDAIfNoMagma]),
        ('fill_', (S, S, S), (1,), 'number'),
        ('fill_', (), (1,), 'number_scalar'),
        ('fill_', (S, S, S), ((),), 'variable'),
        ('eq_', (S, S, S), ((S, S, S),)),
        ('eq_', (S, S, S), ((1,),), 'broadcast_rhs'),
        ('eq_', (), ((),), 'scalar'),
        ('eq_', (S, S, S), ((),), 'scalar_broadcast_rhs'),
        ('ne_', (S, S, S), ((S, S, S),)),
        ('ne_', (S, S, S), ((1,),), 'broadcast_rhs'),
        ('ne_', (), ((),), 'scalar'),
        ('ne_', (S, S, S), ((),), 'scalar_broadcast_rhs'),
        ('gt_', (S, S, S), ((S, S, S),)),
        ('gt_', (S, S, S), ((1,),), 'broadcast_rhs'),
        ('gt_', (), ((),), 'scalar'),
        ('gt_', (S, S, S), ((),), 'scalar_broadcast_rhs'),
        ('ge_', (S, S, S), ((S, S, S),)),
        ('ge_', (S, S, S), ((1,),), 'broadcast_rhs'),
        ('ge_', (), ((),), 'scalar'),
        ('ge_', (S, S, S), ((),), 'scalar_broadcast_rhs'),
        ('lt_', (S, S, S), ((S, S, S),)),
        ('lt_', (S, S, S), ((1,),), 'broadcast_rhs'),
        ('lt_', (), ((),), 'scalar'),
        ('lt_', (S, S, S), ((),), 'scalar_broadcast_rhs'),
        ('le_', (S, S, S), ((S, S, S),)),
        ('le_', (S, S, S), ((1,),), 'broadcast_rhs'),
        ('le_', (), ((),), 'scalar'),
        ('le_', (S, S, S), ((),), 'scalar_broadcast_rhs'),
        ('eq_', (S, S, S), (0,), 'pyscalar'),
        ('ne_', (S, S, S), (0,), 'pyscalar'),
        ('gt_', (S, S, S), (0,), 'pyscalar'),
        ('ge_', (S, S, S), (0,), 'pyscalar'),
        ('le_', (S, S, S), (0,), 'pyscalar'),
        ('lt_', (), (0,), 'pyscalar'),
        ('eq_', (), (0,), 'pyscalar_scalar'),
        ('ne_', (), (0,), 'pyscalar_scalar'),
        ('gt_', (), (0,), 'pyscalar_scalar'),
        ('ge_', (), (0,), 'pyscalar_scalar'),
        ('lt_', (), (0,), 'pyscalar_scalar'),
        ('le_', (), (0,), 'pyscalar_scalar'),
        ('permute', (1, 2, 3, 4), (0, 2, 3, 1), '', (True,)),
        ('permute', (1, 2, 3, 4), (0, -2, -1, 1), 'neg_dim', (True,)),
        ('permute', (), (dont_convert(()),), 'scalar', (True,)),
        ('select', (S, S, S), (1, 2), 'dim', (), [0]),
        ('select', (S, S, S), (1, -1), 'wrap_dim', (), [0]),
        ('select', (S,), (0, 2), '1d'),
        ('narrow', (S, S, S), (1, 2, 2), 'dim', (), [0]),
        ('narrow', (S, S, S), (1, 0, 0), 'empty_dim', (), [0]),
        ('squeeze', (S, 1, S, 1), NO_ARGS, '', (True,)),
        ('squeeze', (1, 1, 1, 1), NO_ARGS, 'input_sizes_are_ones', (True,)),
        ('squeeze', (S, 1, S, 1), (1,), '1_dim', (True,), [0]),
        ('squeeze', (S, 1, S, 1), (2,), 'not_1_dim', (True,), [0]),
        ('squeeze', (), (0,), 'scalar', (True,), [0]),
        ('unsqueeze', (S, S, S), (0,), 'first', (True,), [0]),
        ('unsqueeze', (S, S, S), (1,), 'middle', (True,), [0]),
        ('unsqueeze', (S, S, S), (3,), 'last', (True,), [0]),
        ('unsqueeze', (), (0,), 'scalar', (True,), [0]),
        ('chunk', (S, S, S), (2,), '', (True, 'prim::ConstantChunk')),
        ('chunk', (S, S, S), (S, 1), 'dim', (True, 'prim::ConstantChunk'), [1]),
        ('split', (S, S, S), (2,), '', (True,)),
        ('split', (S, S, S), (S, 1), 'dim', (True,), [1]),
        ('split', (S, S, S), ([int(S / 3), S - int(S / 3) * 2, int(S / 3)],), 'size_list',
            (True, 'aten::split_with_sizes')),
        ('split', (S, S, S), ([int(S / 2), S - int(S / 2) * 2, int(S / 2)], 2), 'size_list_dim',
            (True, 'aten::split_with_sizes'), [1]),
        ('split_with_sizes', (S, S, S), ([int(S / 3), S - int(S / 3) * 2, int(S / 3)],), '', (True,)),
        ('split_with_sizes', (S, S, S), ([int(S / 3), S - int(S / 3), 0],), 'size_0', (True, )),
        ('split_with_sizes', (S, S, S), ([int(S / 3), S - int(S / 3) * 2, int(S / 3)],), 'dim', (True, ), [1]),
        ('tensor_split', (S, S, S), (3,), 'sections', (False,)),
        ('tensor_split', (S, S, S), (3, 1), 'sections_dim', (False,), [1]),
        ('tensor_split', (S, S, S), ([2, 4],), 'indices', (False,)),
        ('tensor_split', (S, S, S), ([2, 4], 1), 'indices_dim', (False,), [1]),
        ('gather', (M, S), (0, gather_variable((S, S), 1, M, True)), 'dim0', (), [0]),
        ('gather', (M, S), (1, gather_variable((M, S // 2), 0, S, True)), 'dim1', (), [0]),
        ('gather', (), (0, torch.tensor([0], dtype=torch.int64)), 'scalar_input', (), [0]),
        ('gather', (S,), (0, torch.tensor(0, dtype=torch.int64)), 'scalar_index', (), [0]),
        ('gather', (), (0, torch.tensor(0, dtype=torch.int64)), 'scalar_both', (), [0]),
        ('scatter', (M, S), (0, gather_variable((S, S), 1, M), (S, S)), 'dim0', (), [0]),
        ('scatter', (M, S), (1, gather_variable((M, S // 2), 0, S), (M, S // 2)), 'dim1', (), [0]),
        ('scatter', (), (0, torch.tensor(0, dtype=torch.int64), ()), 'scalartensor_all_dim0', (), [0]),
        ('scatter', (), (0, torch.tensor(0, dtype=torch.int64), 2.5), 'scalar_all_dim0', (), [0]),
        ('scatter_add', (M, S), (0, gather_variable((S, S), 1, M), (S, S)), 'dim0', (), [0]),
        ('scatter_add', (M, S), (1, gather_variable((M, S // 2), 0, S), (M, S // 2)), 'dim1', (), [0]),
        ('scatter_add', (), (0, torch.tensor(0, dtype=torch.int64), ()), 'scalar_all_dim0', (), [0]),
        ('scatter_add', (M, S), (0, gather_variable((S, S), 1, M), (S, S)), 'alert_nondeterministic', (), [0],
            [expectedAlertNondeterministic('scatter_add_cuda_kernel', 'cuda')]),
        ('masked_select', (M, M), (mask_not_all_zeros((M, M)),)),
        ('masked_select', (M, M), (mask_not_all_zeros((M,)),), 'broadcast_rhs'),
        ('masked_select', (M,), (mask_not_all_zeros((M, M)),), 'broadcast_lhs'),
        ('masked_select', (M, 1, M), (mask_not_all_zeros((M, M)),),
         'broadcast_all'),
        ('masked_select', (), (torch.tensor(1, dtype=torch.bool),), 'scalar'),
        ('masked_select', (M, M), (torch.tensor(1, dtype=torch.bool),), 'scalar_broadcast_rhs'),
        ('masked_select', (), (mask_not_all_zeros((M, M)),), 'scalar_broadcast_lhs'),
        ('masked_fill', (M, M), (torch.BoolTensor(M, M).bernoulli_(), 10)),
        ('masked_fill', (M, M), (torch.BoolTensor(M, M).bernoulli_(), ()), 'tensor'),
        ('masked_fill', (M,), (torch.BoolTensor(M, M).bernoulli_(), 10), 'broadcast_lhs'),
        ('masked_fill', (M, M), (torch.BoolTensor(M,).bernoulli_(), 10), 'broadcast_rhs'),
        ('masked_fill', (), (torch.tensor(0, dtype=torch.bool).bernoulli_(), 10), 'scalar'),
        ('masked_fill', (), (torch.tensor(0, dtype=torch.bool).bernoulli_(), ()),
         'scalar_variable'),
        ('masked_fill', (M, M), (torch.tensor(0, dtype=torch.bool).bernoulli_(), 10),
         'scalar_broadcast_rhs'),
        ('masked_scatter', (M, M), (torch.BoolTensor(M, M).bernoulli_(), (M, M))),
        ('masked_scatter', (M,), (torch.BoolTensor(M, M).bernoulli_(), (M, M)),
         'broadcast_lhs'),
        ('masked_scatter', (M, M), (torch.BoolTensor(M,).bernoulli_(), (M, M)),
         'broadcast_rhs'),
        ('masked_scatter', (M, M), (bernoulli_scalar(), (M, M)), 'scalar'),
        ('masked_scatter', (M, M), (bernoulli_scalar(), (M, M)),
         'scalar_broadcast_rhs'),
        ('maximum', (S, S), ((S, S),)),
        ('minimum', (S, S), ((S, S),)),
        ('resize_', (S, S, S), (torch.Size([S * S, S])), 'fewer_dims'),
        ('resize_', (), (dont_convert(()),), 'scalar'),
        ('resize_', (), (torch.Size([1, 1, 1])), 'scalar_to_dims'),
        ('resize_as_', (), (non_differentiable(torch.tensor(5.)),), 'scalar'),
        ('resize_as_', (), (non_differentiable(torch.randn((1, 1, 1))),), 'scalar_to_dims'),
        ('resize_as_', (S, S, S), (non_differentiable(torch.randn(S * S, S)),)),
        ('sort', (S, M, S), NO_ARGS),
        ('sort', (S, M, S), (1,), 'dim'),
        ('sort', (S, M, S), (1, True), 'dim_desc'),
        ('sort', (), NO_ARGS, 'scalar'),
        ('sort', (), (0,), 'dim_scalar'),
        ('sort', (), (0, True), 'dim_desc_scalar'),
        ('msort', (S, M, S), NO_ARGS),
        ('topk', (S, M, S), (3,)),
        ('topk', (S, M, S), (3, 1), 'dim', (), [1]),
        ('topk', (S, M, S), (3, 1, True), 'dim_desc', (), [1]),
        ('topk', (S, M, S), (3, 1, True, True), 'dim_desc_sort', (), [1]),
        ('topk', (), (1,), 'scalar'),
        ('topk', (), (1, 0), 'dim_scalar', (), [1]),
        ('topk', (), (1, 0, True), 'dim_desc_scalar', (), [1]),
        ('topk', (), (1, 0, True, True), 'dim_desc_sort_scalar', (), [1]),
        ('take', (S, S, S), (torch.LongTensor([[-3, 2], [20, 2]]),)),
        ('take', (S, S, S), (torch.tensor(0, dtype=torch.int64),), 'scalar_index'),
        ('take', (), (torch.LongTensor([0]),), 'scalar_data'),
        ('take', (), (torch.tensor(0, dtype=torch.int64),), 'scalar_both'),
        ('where', (M, M), (mask_not_all_zeros((M, M)), (M, M)), '', (True,)),
        ('where', (M, 1, M), (mask_not_all_zeros((M, M)), (M, M, 1)), 'broadcast_all', (True,)),
        ('where', (), (bernoulli_scalar(), ()), 'scalar', (True,)),
        ('where', (M, 1, M), (bernoulli_scalar(), (M, M, 1)), 'scalar_broadcast_mask', (True,)),
        ('where', (), (mask_not_all_zeros((M, M)), ()), 'scalar_broadcast_non_mask', (True,)),
        ('__getitem__', torch.randn(S, S, S), (dont_convert([1, 2]),)),
        ('__getitem__', torch.randn(S, S, S), (slice(0, 3),), 'slice'),
        ('__getitem__', torch.randn(S, S, S), (dont_convert([slice(0, 3), 1]),), 'slice_index'),
        ('__getitem__', torch.randn(S, S, S), (dont_convert([[0, 2, 3], [1, 3, 3], [0, 0, 2]]),), 'adv_index'),
        ('__getitem__', torch.randn(S, S, S), (dont_convert([[0, 0, 3], [1, 1, 3], [0, 0, 2]]),), 'adv_index_dup'),
        ('__getitem__', torch.randn(S, S, S), (dont_convert([slice(None), slice(None), [0, 3]]),), 'adv_index_end'),
        ('__getitem__', torch.randn(S, S, S), (dont_convert([slice(None), [0, 3], slice(None)]),), 'adv_index_mid'),
        ('__getitem__', torch.randn(S, S, S), (dont_convert([[0, 3], slice(None), slice(None)]),), 'adv_index_beg'),
        ('__getitem__', torch.randn(S, S, S), (dont_convert([[0, 3], [1, 2], slice(None)]),), 'adv_index_comb'),
        ('__getitem__', torch.randn(S, S, S), (dont_convert([[0, 3], ]),), 'adv_index_sub'),
        ('__getitem__', torch.randn(S, S, S), (dont_convert([[0, 3], slice(None)]),), 'adv_index_sub_2'),
        ('__getitem__', torch.randn(S, S, S), (dont_convert([[0, 3], Ellipsis]),), 'adv_index_sub_3'),
        ('__getitem__', torch.randn(S, S, S), (dont_convert([[0, 2, 3], [1, 3, 3],
                                                             torch.LongTensor([0, 0, 2])]),), 'adv_index_var'),
        ('to_sparse', (S, S), (), '', (), (), [], lambda x: x.to_dense()),
        ('triangular_solve', (S, M), ((S, S), ), '', (), NO_ARGS, [skipCPUIfNoLapack, skipCUDAIfNoMagma]),
        ('kron', (S, S), ((M, L),))
    ]

def create_input(call_args, requires_grad=True, non_contiguous=False, call_kwargs=None, dtype=torch.double, device=None):
    if not isinstance(call_args, tuple):
        call_args = (call_args,)

    def map_arg(arg):
        def maybe_non_contig(tensor):
            return tensor if not non_contiguous else make_non_contiguous(tensor)

        if isinstance(arg, torch.Size) or isinstance(arg, dont_convert):
            return arg
        elif isinstance(arg, tuple) and len(arg) == 0:
            var = torch.randn((), dtype=dtype, device=device)
            var.requires_grad = requires_grad
            return var
        elif isinstance(arg, tuple) and not isinstance(arg[0], torch.Tensor):
            return Variable(maybe_non_contig(torch.randn(*arg, dtype=dtype, device=device)), requires_grad=requires_grad)
        # double check casting
        elif isinstance(arg, non_differentiable):
            if isinstance(arg.tensor, torch.Tensor):
                return maybe_non_contig(arg.tensor.to(device=device))
            return maybe_non_contig(arg.tensor.to(device=device))
        elif isinstance(arg, torch.Tensor):
            if arg.dtype == torch.float:
                arg = arg.double()
            if arg.dtype == torch.cfloat:
                arg = arg.to(torch.cdouble)
            if arg.is_complex() != dtype.is_complex:
                raise RuntimeError("User provided tensor is real for a test that runs with complex dtype, ",
                                   "which is not supported for now")
            # NOTE: We do clone() after detach() here because we need to be able to change size/storage of v afterwards
            v = maybe_non_contig(arg).detach().to(device=device).clone()
            v.requires_grad = requires_grad and (v.is_floating_point() or v.is_complex())
            return v
        elif callable(arg):
            return map_arg(arg(dtype=dtype, device=device))
        else:
            return arg
    args_out = tuple(map_arg(arg) for arg in call_args)
    kwargs_out = {k: map_arg(v) for k, v in call_kwargs.items()} if call_kwargs else {}
    return args_out, kwargs_out


def _compare_trilu_indices(
        self, row, col, offset=0, dtype=torch.long, device='cpu'):
    if row == 0 or col == 0:
        # have to handle this separately as tril and triu does not take
        # empty matrix as input
        self.assertEqual(
            torch.empty(0, 2, dtype=dtype, device=device).transpose(0, 1),
            torch.tril_indices(row, col, offset, dtype=dtype, device=device))

        self.assertEqual(
            torch.empty(0, 2, dtype=dtype, device=device).transpose(0, 1),
            torch.triu_indices(row, col, offset, dtype=dtype, device=device))

    else:
        # TODO(#38095): Replace assertEqualIgnoreType. See issue #38095
        self.assertEqualIgnoreType(
            torch.ones(row, col, device='cpu')
                 .tril(offset).nonzero().to(dtype).transpose(0, 1),
            torch.tril_indices(row, col, offset, dtype=dtype, device=device))

        # TODO(#38095): Replace assertEqualIgnoreType. See issue #38095
        self.assertEqualIgnoreType(
            torch.ones(row, col, device='cpu')
                 .tril(offset).nonzero().to(dtype).transpose(0, 1),
            torch.tril_indices(row, col, offset, dtype=dtype, device=device))


def _compare_large_trilu_indices(
        self, row, col, offset=0, dtype=torch.long, device='cpu'):
    l = torch.ones(row, col, dtype=dtype, device='cpu').tril(offset) \
             .nonzero()[-100:-1, :].transpose(0, 1).to(device)
    torch.cuda.empty_cache()

    r = torch.tril_indices(
        row, col, offset, dtype=dtype, device=device)[:, -100:-1]
    self.assertEqual(l, r)
    torch.cuda.empty_cache()

    l = torch.ones(row, col, dtype=dtype, device='cpu').triu(offset) \
             .nonzero()[-100:-1, :].transpose(0, 1).to(device)
    torch.cuda.empty_cache()

    r = torch.triu_indices(
        row, col, offset, dtype=dtype, device=device)[:, -100:-1]
    self.assertEqual(l, r)
    torch.cuda.empty_cache()

# (
#   row
#   col
#   offset (optional)
#   dtype (optional)
# )
tri_tests_args = [
    (1, 1),
    (3, 3),
    (3, 3, 1),
    (3, 3, 2),
    (3, 3, 200),
    (3, 3, -1),
    (3, 3, -2),
    (3, 3, -200),
    (0, 3, 0),
    (0, 3, 1),
    (0, 3, -1),
    (3, 0, 0),
    (3, 0, 1),
    (3, 0, -1),
    (0, 0, 0),
    (0, 0, 1),
    (0, 0, -1),
    (3, 6, 0),
    (3, 6, 1),
    (3, 6, 3),
    (3, 6, 9),
    (3, 6, -1),
    (3, 6, -3),
    (3, 6, -9),
    (6, 3, 0),
    (6, 3, 1),
    (6, 3, 3),
    (6, 3, 9),
    (6, 3, -1),
    (6, 3, -3),
    (6, 3, -9),
    (258, 253, 1, torch.float32),
    (257, 258, 1, torch.float64),
    (258, 258, 1, torch.short),
    (3, 513, 1, torch.long),
    (513, 3, 1, torch.int),
    (513, 0, 1, torch.double),
    (1024, 1024),
    (1024, 1024, 500, torch.float32),
    (1024, 1024, 1023),
    (1024, 1024, -500),
    (1023, 1025),
    (1025, 1023, 1022),
    (1024, 1024, -500),
    (3, 2028),
    (3, 2028, 1),
    (3, 2028, -1),
    (2028, 3),
    (2028, 1),
    (2028, 1, -1)
]

tri_large_tests_args: List[Tuple[int, ...]] = [
    # Large test cases below are deliberately commented out to speed up CI
    # tests and to avoid OOM error. When modifying implementations of
    # tril_indices and triu_indices, please enable these tests and make sure
    # they pass.
    #
    # (1, 268435455),
    # (5000, 5000),
    # (10000, 10000),
    # (268435455, 1),
    # (134217727, 2, 1),
    # (2, 134217727, 1),
    # (536870901, 1),
    # (1, 536870901),
    # (268435455, 2, 1),
    # (2, 268435455, 1)
]


def run_additional_tri_tests(self, device):
    x = torch.ones(
        3, 3, dtype=torch.long, device=device, layout=torch.strided)
    l = x.tril(0).nonzero().transpose(0, 1)
    u = x.triu(0).nonzero().transpose(0, 1)
    self.assertEqual(l, torch.tril_indices(3, 3, device=device))
    self.assertEqual(
        l, torch.tril_indices(3, 3, device=device, layout=torch.strided))

    self.assertEqual(u, torch.triu_indices(3, 3, device=device))
    self.assertEqual(
        u, torch.triu_indices(3, 3, device=device, layout=torch.strided))

    self.assertRaises(
        RuntimeError,
        lambda: torch.triu_indices(
            1, 1, device=device, layout=torch.sparse_coo))

    self.assertRaises(
        RuntimeError,
        lambda: torch.tril_indices(
            1, 1, device=device, layout=torch.sparse_coo))


def unpack_variables(args):
    if istuple(args):
        return tuple(unpack_variables(elem) for elem in args)
    else:
        return args


EXCLUDE_FUNCTIONAL = {
    'addmm',
    'addmm_',
    'addbmm',
    'baddbmm',
    'addmv',
    'addmv_',
    'addr',
    'addr_',
    'reshape',
    'where'  # argument order
}
EXCLUDE_GRADCHECK: Dict[str, Any] = {
}
EXCLUDE_GRADGRADCHECK: Dict[str, Any] = {
}
EXCLUDE_GRADGRADCHECK_BY_TEST_NAME = {
    # *det methods uses svd in backward when matrix is not invertible. However,
    # svd backward is unstable unless the matrix has positive distinct singular
    # values. Generated random matrices satisfy this with high probability, but
    # we can't rely on it. So only test gradgrad on invertible test cases and
    # _distinct_singular_values.
    'test_det',
    'test_det_1x1',
    'test_det_symmetric',
    'test_det_symmetric_psd',
    'test_det_dim2_null',
    'test_det_rank1',
    'test_det_rank2',
    'test_det_batched',
    'test_det_batched_1x1',
    'test_det_batched_symmetric',
    'test_det_batched_symmetric_psd',
    # `other` expand_as(self, other) is not used in autograd.
    'test_expand_as',
    'test_logdet',
    'test_logdet_1x1',
    'test_logdet_symmetric',
    'test_logdet_batched',
    'test_logdet_batched_1x1',
    'test_logdet_batched_symmetric',
    'test_slogdet_1x1_neg_det',
    'test_slogdet_neg_det',
    'test_slogdet_symmetric',
    'test_slogdet_batched_1x1_neg_det',
    'test_slogdet_batched_symmetric',
    'test_cdist',
}


def exclude_tensor_method(name, test_name):
    # there are no tensor equivalents for these (inplace or out)
    exclude_all_tensor_method_by_test_name = {
        'test_slice',
        'test_where',
        'test_where_broadcast_all',
        'test_where_scalar',
        'test_where_scalar_broadcast_mask',
        'test_where_scalar_broadcast_non_mask',
        'test_var_mean_keepdim_dim_1d',
        'test_var_mean_keepdim_dim',
        'test_var_mean_dim_1d',
        'test_var_mean_dim',
        'test_var_mean',
        'test_std_mean_keepdim_dim_1d',
        'test_std_mean_keepdim_dim',
        'test_std_mean_dim_1d',
        'test_std_mean_dim',
        'test_std_mean',
        'test_view_as_complex',
        'test_view_as_real_complex',
        'test_real_complex',
        'test_imag_complex',
        'test_complex'
    }
    # there are no out-of-place tensor equivalents for these
    exclude_outplace_tensor_method = {
        'index_add',
        'index_copy',
        'index_fill',
        'masked_fill',
        'masked_scatter',
        'scatter',
        'scatter_add',
        'det',
    }
    if test_name in exclude_all_tensor_method_by_test_name:
        return True
    is_magic_method = name[:2] == '__' and name[-2:] == '__'
    is_inplace = name[-1] == "_" and not is_magic_method
    if not is_inplace and name in exclude_outplace_tensor_method:
        return True
    if 'fft.' in name:
        return True
    return False<|MERGE_RESOLUTION|>--- conflicted
+++ resolved
@@ -317,14 +317,7 @@
                  *,
                  ref=None,  # Reference implementation (probably in np.fft namespace)
                  dtypes=floating_and_complex_types(),
-<<<<<<< HEAD
-                 ndimensional,
-=======
-                 dtypesIfCPU=None,
-                 dtypesIfCUDA=None,
-                 dtypesIfROCM=None,
                  ndimensional: bool,  # Whether dim argument can be a tuple
->>>>>>> 74ca1d8d
                  skips=None,
                  **kwargs):
         skips = skips if skips is not None else []
