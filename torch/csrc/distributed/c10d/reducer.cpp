--- conflicted
+++ resolved
@@ -304,7 +304,7 @@
   }
 }
 
-void Reducer::mark_variable_ready_dense(VariableIndex index, int divFactor) {
+void Reducer::mark_variable_ready_dense(VariableIndex index) {
   const auto replica_index = index.replica_index;
   const auto variable_index = index.variable_index;
   const auto& bucket_index = variable_locators_[variable_index];
@@ -355,25 +355,17 @@
             ", strides() = ",
             bucket_view.strides());
       }
-<<<<<<< HEAD
-      // imitates wrapped_scalar_tensor in ATen/native/BinaryOps.cpp
-      auto wrapped = c10::scalar_to_tensor(double(1.) / divFactor);
-      wrapped.unsafeGetTensorImpl()->set_wrapped_number(true);
-      // Divides while copying into the bucket view.
-      at::native::mul_out(bucket_view, grad, wrapped);
-=======
       // See Note [DDP Communication Hook]
       if (comm_hook_ == nullptr) {
         // imitates wrapped_scalar_tensor in ATen/native/BinaryOps.cpp
         auto wrapped =
-            c10::scalar_to_tensor(double(1.) / process_group_->getSize());
+            c10::scalar_to_tensor(double(1.) / divFactor_);
         wrapped.unsafeGetTensorImpl()->set_wrapped_number(true);
         // Divides while copying into the bucket view.
         at::native::mul_out(bucket_view, grad, wrapped);
       } else {
         bucket_view.copy_(grad);
       }
->>>>>>> 4ae832e1
     } else {
       bucket_view.zero_();
     }
@@ -382,7 +374,7 @@
   });
 }
 
-void Reducer::mark_variable_ready_sparse(VariableIndex index, int divFactor) {
+void Reducer::mark_variable_ready_sparse(VariableIndex index) {
   const auto replica_index = index.replica_index;
   const auto variable_index = index.variable_index;
   const auto& bucket_index = variable_locators_[variable_index];
@@ -402,44 +394,31 @@
     // struct are empty, and there is no pre-existing accumulation tensor.
     // Directly assign the sparse tensor to the `contents` field.
     replica.contents = grad;
-<<<<<<< HEAD
-    replica.contents.div_(divFactor);
-=======
     // See Note [DDP Communication Hook]
     if (comm_hook_ == nullptr) {
-      replica.contents.div_(process_group_->getSize());
-    }
->>>>>>> 4ae832e1
+      replica.contents.div_(divFactor_);
+    }
     // The grad is modified in place and needs to be written back.
     return true;
   });
 }
 
-size_t Reducer::getNumBuckets() const {
-  return buckets_.size();
-}
-
-std::vector<at::Tensor> Reducer::getTensorsForBucket(int i) const {
-  std::lock_guard<std::mutex> lock(mutex_);
-  TORCH_CHECK(
-      i < buckets_.size(),
-      c10::str(
-          "Attempt to access bucket index ",
-          i,
-          " but only have ",
-          buckets_.size(),
-          " buckets."))
-  auto& bucket = buckets_[i];
+std::vector<std::vector<at::Tensor>> Reducer::getBucketTensors() const {
+ std::lock_guard<std::mutex> lock(mutex_);
+ std::vector<std::vector<at::Tensor>> bucketTensors;
+ for (size_t i = 0; i < buckets_.size(); ++i) {
+   auto& bucket = buckets_[i];
   std::vector<at::Tensor> tensors;
   tensors.reserve(bucket.replicas.size());
   for (const auto& rep : bucket.replicas) {
     tensors.push_back(rep.contents);
   }
-  return tensors;
+  bucketTensors.push_back(std::move(tensors));
+ }
+ return bucketTensors;
 }
 
 bool Reducer::shouldRebuildBuckets() const {
-  std::lock_guard<std::mutex> lock(mutex_);
   // if find_unused_parameters_, we do not rebuild buckets.
   return !find_unused_parameters_ && !has_rebuilt_bucket_;
 }
@@ -451,11 +430,11 @@
   // If there was a previous handle, it should have already completed. This is
   // because we await this handle in the backward pass, and only reinstall in
   // the next forward pass.
-  if (forwardPassWorkHandle_.workHandle_) {
-    TORCH_INTERNAL_ASSERT(forwardPassWorkHandle_.workHandle_->isCompleted());
-  }
-  forwardPassWorkHandle_.workHandle_ = std::move(forwardPassWorkHandle);
-  forwardPassWorkHandle_.resultTensor_ = tensor;
+  if (forwardPassWorkHandle_.workHandle) {
+    TORCH_INTERNAL_ASSERT(forwardPassWorkHandle_.workHandle->isCompleted());
+  }
+  forwardPassWorkHandle_.workHandle = std::move(forwardPassWorkHandle);
+  forwardPassWorkHandle_.resultTensor = tensor;
 }
 
 std::vector<at::Tensor> Reducer::getLocalUsedMapsOnDevice() const {
@@ -465,6 +444,9 @@
 
 void Reducer::pushRebuiltParamsForAllIndices() {
   std::lock_guard<std::mutex> lock(mutex_);
+  if (!shouldRebuildBuckets()) {
+    return;
+  }
   const auto replica_count = replicas_.size();
   for (size_t replica_index = 0; replica_index < replica_count;
        ++replica_index) {
@@ -593,20 +575,20 @@
 
   // If it was scheduled, wait on allreduce in forward pass that tells us
   // division factor based on no. of currently participating processes.
-  int divFactor;
-  auto& workHandle = forwardPassWorkHandle_.workHandle_;
-  if (workHandle) {
-    workHandle->wait();
-    at::Tensor& res = forwardPassWorkHandle_.resultTensor_;
-    divFactor = res.item().to<int>();
+  if (divFactor_ == kUnsetDivFactor) {
+    divFactor_ = process_group_->getSize();
+    auto& workHandle = forwardPassWorkHandle_.workHandle;
+    if (workHandle) {
+      workHandle->wait();
+      at::Tensor& res = forwardPassWorkHandle_.resultTensor;
+      divFactor_ = res.item().to<int>();
+    }
+  }
+
+  if (bucket.expect_sparse_gradient) {
+    mark_variable_ready_sparse(index);
   } else {
-    divFactor = process_group_->getSize();
-  }
-
-  if (bucket.expect_sparse_gradient) {
-    mark_variable_ready_sparse(index, divFactor);
-  } else {
-    mark_variable_ready_dense(index, divFactor);
+    mark_variable_ready_dense(index);
   }
 
   // TODO(@pietern): Make this work for both CPU/CUDA tensors.
@@ -649,18 +631,13 @@
       // Run callback with the current stream
       c10::OptionalStreamGuard currentStreamGuard{currentStream};
       this->finalize_backward();
-      // Rebuild bucket if this is the first time to rebuild
-      if (!has_rebuilt_bucket_ && !find_unused_parameters_) {
-        TORCH_CHECK(!rebuilt_params_.empty());
-        // Unlock before rebuildBuckets() since both rebuildBuckets() and
-        // initialize_buckets() grab the lock.
-        lock.unlock();
-        auto rebuilt_bucket_indices = rebuildBuckets();
-        // Unlock before initialize_buckets() as initialize_buckets() requires a
-        // lock, it could result in self deadlock without unlocking here.
+      lock.unlock();
+      // We rebuild buckets only if this is the first time to rebuild. Future
+      // calls will return an empty vector of bucket indices. Unlock since both
+      // rebuildBuckets() and initialize_bucket_indices() grab the lock.
+      auto rebuilt_bucket_indices = rebuildBuckets();
+      if (rebuilt_bucket_indices.size() > 0) {
         initialize_buckets(std::move(rebuilt_bucket_indices));
-      } else {
-        lock.unlock();
       }
     });
   }
@@ -1054,6 +1031,10 @@
   TORCH_INTERNAL_ASSERT(require_finalize_);
   require_finalize_ = false;
 
+  // Unset allreduce division factor, as it may change in next backwards pass
+  // when running with DDP join mode.
+  divFactor_ = kUnsetDivFactor;
+
   // Check that all buckets were completed and had their work kicked off.
   TORCH_INTERNAL_ASSERT(next_bucket_ == buckets_.size());
 
@@ -1213,6 +1194,10 @@
 
 std::vector<std::vector<size_t>> Reducer::rebuildBuckets() {
   std::lock_guard<std::mutex> lock(mutex_);
+  if(!shouldRebuildBuckets()) {
+    return {};
+  }
+  TORCH_INTERNAL_ASSERT(!rebuilt_params_.empty(), "No rebuilt parameters.");
   TORCH_INTERNAL_ASSERT(
       !has_rebuilt_bucket_, "Expected to rebuild buckets at most once.");
   TORCH_INTERNAL_ASSERT(
