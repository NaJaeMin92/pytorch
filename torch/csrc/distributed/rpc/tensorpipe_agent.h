#pragma once

#ifdef USE_TENSORPIPE

#include <atomic>
#include <thread>

#include <c10/core/thread_pool.h>
#include <c10d/PrefixStore.hpp>
#include <c10d/ProcessGroup.hpp>
#include <c10d/Store.hpp>
#include <torch/csrc/distributed/rpc/macros.h>
#include <torch/csrc/distributed/rpc/rpc_agent.h>

// Forward-declare the TensorPipe classes we need, to avoid including its
// headers in PyTorch's ones and thus have it become a public dependency.

namespace tensorpipe {

class CpuBuffer;

#ifdef USE_CUDA_NOT_ROCM
class CudaBuffer;
#endif

class Context;
class Error;
class Listener;
class Message;
class Pipe;

namespace transport {
class Context;
namespace uv {
class Context;
} // namespace uv
} // namespace transport

namespace channel {
template <typename TBuffer>
class Context;
using CpuContext = Context<CpuBuffer>;

#ifdef USE_CUDA_NOT_ROCM
using CudaContext = Context<CudaBuffer>;
#endif

} // namespace channel

using DeviceMap = std::unordered_map<c10::DeviceIndex, c10::DeviceIndex>;

} // namespace tensorpipe

namespace torch {
namespace distributed {
namespace rpc {

class FullDeviceContext;

using steady_clock_time_point =
    std::chrono::time_point<std::chrono::steady_clock>;

struct TransportRegistration {
  std::shared_ptr<tensorpipe::transport::Context> transport;
  int64_t priority;
  std::string address;
};

// NOLINTNEXTLINE(cppcoreguidelines-avoid-non-const-global-variables)
C10_DECLARE_REGISTRY(TensorPipeTransportRegistry, TransportRegistration);

struct CpuChannelRegistration {
  std::shared_ptr<tensorpipe::channel::CpuContext> channel;
  int64_t priority;
};

// NOLINTNEXTLINE(cppcoreguidelines-avoid-non-const-global-variables)
C10_DECLARE_REGISTRY(TensorPipeCpuChannelRegistry, CpuChannelRegistration);

struct CudaChannelRegistration {
#ifdef USE_CUDA_NOT_ROCM
  std::shared_ptr<tensorpipe::channel::CudaContext> channel;
  int64_t priority;
#endif
};

// NOLINTNEXTLINE(cppcoreguidelines-avoid-non-const-global-variables)
C10_DECLARE_REGISTRY(TensorPipeCudaChannelRegistry, CudaChannelRegistration);

constexpr auto kDefaultNumWorkerThreads = 16;

struct TensorPipeRpcBackendOptions : public RpcBackendOptions {
  TensorPipeRpcBackendOptions(
      int numWorkerThreads,
      optional<std::vector<std::string>> transports,
      optional<std::vector<std::string>> channels,
      float rpc_timeout,
      std::string init_method,
      std::unordered_map<std::string, tensorpipe::DeviceMap> device_maps = {})
      : RpcBackendOptions(rpc_timeout, init_method),
        numWorkerThreads(numWorkerThreads),
        transports(std::move(transports)),
        channels(std::move(channels)),
        deviceMaps(std::move(device_maps)) {
    TORCH_CHECK(
        numWorkerThreads > 0,
        "num_worker_threads must be positive, got ",
        numWorkerThreads);

    if (transports.has_value()) {
      for (const std::string& transportName : transports.value()) {
        TORCH_CHECK(
            TensorPipeTransportRegistry()->Has(transportName),
            "Unknown transport: ",
            transportName);
      }
    }

    if (channels.has_value()) {
      for (const std::string& channelName : channels.value()) {
        TORCH_CHECK(
            TensorPipeCudaChannelRegistry()->Has(channelName) ||
                TensorPipeCpuChannelRegistry()->Has(channelName),
            "Unknown channel: ",
            channelName);
      }
    }
  }

  void setDeviceMap(
      const std::string& workerName,
      const tensorpipe::DeviceMap& deviceMap) {
    auto iter = deviceMaps.find(workerName);
    if (iter == deviceMaps.end()) {
      deviceMaps[workerName] = deviceMap;
    } else {
      for (auto& entry : deviceMap) {
        iter->second[entry.first] = entry.second;
      }
    }
  }

  int numWorkerThreads;
  const optional<std::vector<std::string>> transports;
  const optional<std::vector<std::string>> channels;
  std::unordered_map<std::string, tensorpipe::DeviceMap> deviceMaps;
};

// Struct to track the network source metrics
struct NetworkSourceInfo {
  worker_id_t srcRank;
  std::vector<uint8_t> srcMachineAddr;
};

// Struct to track aggregated network metrics
struct AggregatedNetworkData {
  uint64_t numCalls{0};
  uint64_t totalSentBytes{0};
  uint64_t totalRecvBytes{0};
  uint64_t totalErrors{0};
};


// TensorPipeAgent leverages TensorPipe (https://github.com/pytorch/tensorpipe)
// to transparently move tensors and payloads through the fastest available
// transport or channel. It acts like a hybrid RPC transport, providing shared
// memory (linux) and TCP (linux & mac) support. CUDA support is in progress.
class TensorPipeAgent : public RpcAgent {
 public:
  TensorPipeAgent(
      const c10::intrusive_ptr<::c10d::Store>& store,
      std::string selfName,
      worker_id_t selfId,
      int worldSize,
      c10::intrusive_ptr<::c10d::ProcessGroup> processGroup,
      TensorPipeRpcBackendOptions opts,
      std::unique_ptr<RequestCallback> cb);

  TensorPipeAgent(const TensorPipeAgent&) = delete;
  TensorPipeAgent& operator=(const TensorPipeAgent&) = delete;

  std::shared_ptr<JitFuture> send(
      const WorkerInfo& to,
      Message&& message,
      const float rpcTimeoutSeconds = kUnsetRpcTimeout) override;

  // join() and sync() would be deprecated -
  // https://github.com/pytorch/pytorch/issues/27647
  void join() override;
  void sync() override;
  void startImpl() override;
  void shutdownImpl() override;

  ~TensorPipeAgent() override;

  const WorkerInfo& getWorkerInfo(const std::string& workerName) const override;
  const WorkerInfo& getWorkerInfo(worker_id_t workerId) const override;
  std::vector<WorkerInfo> getWorkerInfos() const override;
  void setReverseDeviceMaps(
      const std::unordered_map<std::string, tensorpipe::DeviceMap>&
          reverseDeviceMaps) {
    reverseDeviceMaps_ = reverseDeviceMaps;
  }

  std::unordered_map<std::string, std::string> getMetrics() override;

  void addGilWaitTime(const std::chrono::microseconds gilWaitTime) override;

  using NetworkDataDict =
      std::unordered_map<std::string, AggregatedNetworkData>;

  // Returns metrics tracked by the NetworkDataDict
  NetworkDataDict getNetworkData();
  // Returns NetworkSourceInfo struct
  NetworkSourceInfo getNetworkSourceInfo();

  static std::string guessUvAddress(
      tensorpipe::transport::uv::Context& uvContext);

 private:
  // Populates workerIdToInfo_ and workerNameToInfo_ using addressStore_
  void collectNames();

  const std::string& findWorkerURL(const WorkerInfo& worker) const;

  // TensorPipe read function that could be used to read response messages
  // by client, and read request messages by server.
  void pipeRead(
      const std::shared_ptr<tensorpipe::Pipe>&,
      std::function<void(
          const tensorpipe::Error&,
          Message&&,
          std::shared_ptr<FullDeviceContext>)>) noexcept;

  // TensorPipe write function that could be used to write response
  // messages by server, and write request messages by client.
  void pipeWrite(
      const std::shared_ptr<tensorpipe::Pipe>&,
      Message&& message,
      std::vector<c10::DeviceIndex>&& devices,
      std::shared_ptr<FullDeviceContext> ctx,
      std::function<void(const tensorpipe::Error&)>) noexcept;

  // Callback of listener accept()
  void onListenerAccepted(
      const tensorpipe::Error& error,
      std::shared_ptr<tensorpipe::Pipe>& pipe);

  // Respond to a call from a peer
  void respond(std::shared_ptr<tensorpipe::Pipe>& pipe);

  void sendCompletedResponseMessage(
      std::shared_ptr<tensorpipe::Pipe>& pipe,
<<<<<<< HEAD
      std::shared_ptr<FutureMessage>& futureResponseMessage,
      uint64_t messageId,
      std::shared_ptr<FullDeviceContext> ctx);
=======
      std::shared_ptr<JitFuture>& futureResponseMessage,
      uint64_t messageId);
>>>>>>> 9dccfbbe

  // Collects metrics from successful RPC calls
  void trackNetworkData(
      uint64_t requestSize,
      uint64_t responseSize,
      const std::string& destWorkerName);

  // Collects metrics from failed RPC calls
  void trackNetworkError(
      uint64_t requestSize,
      const std::string& destWorkerName);

  inline std::vector<c10::DeviceIndex> getDevicesForTensors(
      const std::string& remoteName,
      const Message& message) const;

  // When a request+response completes, we need to mark the future message as
  // complete. However, if its timeout has already expired, it already has an
  // error set. There is no atomic "test-and-set" way to mark a future complete
  // only if it isn't yet. It does exist for errors (setErrorIfNeeded) but, even
  // then, it ends up printing a log message, which may worry the user. To solve
  // both issues we use a separate atomic flag to know the status of the future.
  struct AtomicJitFuture {
    std::shared_ptr<JitFuture> jitFuture =
        std::make_shared<JitFuture>(at::AnyClassType::get());
    std::atomic_flag isComplete = ATOMIC_FLAG_INIT;
  };

  // Maintains state per client pipe to track pending response messages and
  // error states. pendingResponseMessage_ should be protected by a mutex since
  // it can be raced with user send() call.
  // TODO: To achieve better performance we can have a pipe pool per
  // client that can be configured using RpcBackendOptions.
  struct ClientPipe {
    explicit ClientPipe(std::shared_ptr<tensorpipe::Pipe> pipe) : pipe_(pipe) {}
    std::shared_ptr<tensorpipe::Pipe> pipe_;
    bool readError_{false};
    // Map from Message Request ID's to corresponding futures.
    std::unordered_map<uint64_t, std::shared_ptr<AtomicJitFuture>>
        pendingResponseMessage_;
  };

  const TensorPipeRpcBackendOptions opts_;
  std::unordered_map<std::string, tensorpipe::DeviceMap> reverseDeviceMaps_;

  ThreadPool threadPool_;
  std::shared_ptr<tensorpipe::Context> context_;
  std::shared_ptr<tensorpipe::Listener> listener_;
  std::unordered_map<worker_id_t, ClientPipe> connectedPipes_;

  // Maps keyed on name and id for easy WorkerInfo lookup.
  std::unordered_map<worker_id_t, WorkerInfo> workerIdToInfo_;
  std::unordered_map<std::string, WorkerInfo> workerNameToInfo_;
  std::unordered_map<std::string, std::string> workerNameToURL_;

  ::c10d::PrefixStore rankToNameStore_;
  ::c10d::PrefixStore nameToAddressStore_;
  const int worldSize_;

  // The join method is required to behave like a barrier and perform collective
  // operations. For simplicity and reliability, we offload this to a process
  // group, but probably one day we might want to re-implement them using RPCs.
  const c10::intrusive_ptr<::c10d::ProcessGroup> processGroup_;

  mutable std::mutex mutex_;
  uint64_t nextMessageID_{0};

  // Map to store the expiration times for each message.
  std::map<
      steady_clock_time_point,
      std::vector<std::pair<
          std::shared_ptr<AtomicJitFuture>,
          std::chrono::milliseconds>>>
      timeoutMap_;

  // Thread that will poll the timeoutMap_ for timed out messages and mark them
  // with an error accordingly
  std::thread timeoutThread_;

  // Function run by the timeoutThread_ to check for timed out RPCs
  void pollTimeoutRpcs();

  // Mutex to guard the timeoutMap_
  std::mutex timeoutMapMutex_;

  // Condition Variable to signal population of the timeoutMap_
  std::condition_variable timeoutThreadCV_;

  // Returns the expiration time for an RPC by adding the current time to the
  // passed in timeout.
  inline steady_clock_time_point computeRpcMessageExpiryTime(
      std::chrono::milliseconds timeout) const {
    return std::chrono::time_point_cast<std::chrono::milliseconds>(
        std::chrono::steady_clock::now() + timeout);
  }

  // This is a generic struct for capturing Time-Series Metrics. It keeps a
  // running sum and count of data points (observations), and can return an
  // average of the data points seen so far. This is currently only used for
  // tracking the GIL Wait Time in RPC Agents, but can be used for other metrics
  // as well.
  struct TimeSeriesMetricsTracker {
    // Running sum of the data points seen so far
    uint64_t currentSum_;
    // Running count of the data points seen so far
    uint64_t currentCount_;

    explicit TimeSeriesMetricsTracker(
        uint64_t currentSum = 0,
        uint64_t currentCount = 0);

    // Adds a data point (which is basically one observation for the metric
    // being tracked) to the running sum and count.
    void addData(uint64_t dataPoint);
    // Returns the average of all the data points seen so far.
    float computeAverage() const;
  };

  // Map of Time-Series metrics tracked by the RPC Agent
  std::unordered_map<std::string, TimeSeriesMetricsTracker> timeSeriesMetrics_;
  // Mutex to guard timeSeriesMetrics_
  std::mutex metricsMutex_;

  // Map to Track Network Data
  NetworkDataDict networkData_;
  // Mutex to guard networkData_
  std::mutex networkDataMutex_;

  // A mutex and a cv to guard access to the call counts and watch for changes.
  std::mutex callCountMutex_;
  std::condition_variable callCountCV_;
  // Running total of un-processed, un-errored RPC calls sent
  int32_t clientActiveCalls_{0};
  // Running total of un-processed RPC requests received
  int32_t serverActiveCalls_{0};
  // Running total of RPC requests that will be completed asynchronously
  int32_t serverActiveAsyncCalls_{0};

  // Helpers to modify the counts while correctly dealing with the mutex and cv.
  void increaseCallCount(int32_t& count);
  void decreaseCallCount(int32_t& count);

  // Helpers to set the state of the requests.
  void markFutureAsComplete(
      std::shared_ptr<AtomicJitFuture> atomicFuture,
      Message message);
  void markFutureWithError(
      std::shared_ptr<AtomicJitFuture> atomicFuture,
      std::string errorMsg);
};

} // namespace rpc
} // namespace distributed
} // namespace torch

#endif // USE_TENSORPIPE<|MERGE_RESOLUTION|>--- conflicted
+++ resolved
@@ -251,14 +251,9 @@
 
   void sendCompletedResponseMessage(
       std::shared_ptr<tensorpipe::Pipe>& pipe,
-<<<<<<< HEAD
-      std::shared_ptr<FutureMessage>& futureResponseMessage,
+      std::shared_ptr<JitFuture>& futureResponseMessage,
       uint64_t messageId,
       std::shared_ptr<FullDeviceContext> ctx);
-=======
-      std::shared_ptr<JitFuture>& futureResponseMessage,
-      uint64_t messageId);
->>>>>>> 9dccfbbe
 
   // Collects metrics from successful RPC calls
   void trackNetworkData(
