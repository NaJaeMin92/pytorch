#pragma once

#ifdef USE_TENSORPIPE

#include <atomic>
#include <thread>

#include <c10/core/thread_pool.h>
#ifdef USE_CUDA
#include <c10/cuda/CUDAFunctions.h>
#include <c10/cuda/CUDAStream.h>
#endif
#include <c10d/PrefixStore.hpp>
#include <c10d/ProcessGroup.hpp>
#include <c10d/Store.hpp>
#include <torch/csrc/distributed/rpc/rpc_agent.h>

// Forward-declare the TensorPipe classes we need, to avoid including its
// headers in PyTorch's ones and thus have it become a public dependency.

namespace tensorpipe {

class CpuBuffer;
class Context;
class Error;
class Listener;
class Message;
class Pipe;

namespace transport {
class Context;
namespace uv {
class Context;
} // namespace uv
} // namespace transport

namespace channel {
template <typename TBuffer>
class Context;
using CpuContext = Context<CpuBuffer>;
} // namespace channel

using DeviceMap = std::unordered_map<c10::DeviceIndex, c10::DeviceIndex>;

} // namespace tensorpipe

namespace torch {
namespace distributed {
namespace rpc {

using steady_clock_time_point =
    std::chrono::time_point<std::chrono::steady_clock>;

struct TransportRegistration {
  std::shared_ptr<tensorpipe::transport::Context> transport;
  int64_t priority;
  std::string address;
};

C10_DECLARE_REGISTRY(TensorPipeTransportRegistry, TransportRegistration);

struct ChannelRegistration {
  std::shared_ptr<tensorpipe::channel::CpuContext> channel;
  int64_t priority;
};

C10_DECLARE_REGISTRY(TensorPipeChannelRegistry, ChannelRegistration);

constexpr auto kDefaultNumWorkerThreads = 16;

struct TensorPipeRpcBackendOptions : public RpcBackendOptions {
  TensorPipeRpcBackendOptions(
      int numWorkerThreads,
      optional<std::vector<std::string>> transports,
      optional<std::vector<std::string>> channels,
      float rpc_timeout,
      std::string init_method,
      std::unordered_map<std::string, tensorpipe::DeviceMap> device_maps = {})
      : RpcBackendOptions(rpc_timeout, init_method),
        numWorkerThreads(numWorkerThreads),
        transports(std::move(transports)),
        channels(std::move(channels)),
        deviceMaps(std::move(device_maps)) {
    TORCH_CHECK(
        numWorkerThreads > 0,
        "num_worker_threads must be positive, got ",
        numWorkerThreads);

    if (transports.has_value()) {
      for (const std::string& transportName : transports.value()) {
        TORCH_CHECK(
            TensorPipeTransportRegistry()->Has(transportName),
            "Unknown transport: ",
            transportName);
      }
    }

    if (channels.has_value()) {
      for (const std::string& channelName : channels.value()) {
        TORCH_CHECK(
            TensorPipeChannelRegistry()->Has(channelName),
            "Unknown channel: ",
            channelName);
      }
    }
  }

  void setDeviceMap(
      const std::string& workerName,
      const tensorpipe::DeviceMap& deviceMap) {
    auto iter = deviceMaps.find(workerName);
    if (iter == deviceMaps.end()) {
      deviceMaps[workerName] = deviceMap;
    } else {
      for (auto& entry : deviceMap) {
        iter->second[entry.first] = entry.second;
      }
    }
  }

  int numWorkerThreads;
  const optional<std::vector<std::string>> transports;
  const optional<std::vector<std::string>> channels;
  std::unordered_map<std::string, tensorpipe::DeviceMap> deviceMaps;
};

// Struct to track the network source metrics
struct NetworkSourceInfo {
  worker_id_t srcRank;
  std::vector<uint8_t> srcMachineAddr;
};

// Struct to track aggregated network metrics
struct AggregatedNetworkData {
  uint64_t numCalls{0};
  uint64_t totalSentBytes{0};
  uint64_t totalRecvBytes{0};
  uint64_t totalErrors{0};
};

#ifdef USE_CUDA
using at::cuda::CUDAStream;
#endif

namespace {
struct DevicesContext;
}

// TensorPipeAgent leverages TensorPipe (https://github.com/pytorch/tensorpipe)
// to transparently move tensors and payloads through the fastest available
// transport or channel. It acts like a hybrid RPC transport, providing shared
// memory (linux) and TCP (linux & mac) support. CUDA support is in progress.
class TensorPipeAgent : public RpcAgent {
 public:
  TensorPipeAgent(
      const std::shared_ptr<::c10d::Store>& store,
      std::string selfName,
      worker_id_t selfId,
      int worldSize,
      std::shared_ptr<c10d::ProcessGroup> processGroup,
      TensorPipeRpcBackendOptions opts,
      std::unique_ptr<RequestCallback> cb);

  TensorPipeAgent(const TensorPipeAgent&) = delete;
  TensorPipeAgent& operator=(const TensorPipeAgent&) = delete;

  std::shared_ptr<FutureMessage> send(
      const WorkerInfo& to,
      Message&& message,
      const float rpcTimeoutSeconds = kUnsetRpcTimeout) override;

  // join() and sync() would be deprecated -
  // https://github.com/pytorch/pytorch/issues/27647
  void join() override;
  void sync() override;
  void startImpl() override;
  void shutdownImpl() override;

  ~TensorPipeAgent() override;

  const WorkerInfo& getWorkerInfo(const std::string& workerName) const override;
  const WorkerInfo& getWorkerInfo(worker_id_t workerId) const override;
  std::vector<WorkerInfo> getWorkerInfos() const override;
  void setReverseDeviceMaps(
      const std::unordered_map<std::string, tensorpipe::DeviceMap>&
          reverseDeviceMaps) {
    reverseDeviceMaps_ = reverseDeviceMaps;
  }

  std::unordered_map<std::string, std::string> getMetrics() override;

  void addGilWaitTime(const std::chrono::microseconds gilWaitTime) override;

  using NetworkDataDict =
      std::unordered_map<std::string, AggregatedNetworkData>;

  // Returns metrics tracked by the NetworkDataDict
  NetworkDataDict getNetworkData();
  // Returns NetworkSourceInfo struct
  NetworkSourceInfo getNetworkSourceInfo();

  static std::string guessUvAddress(
      tensorpipe::transport::uv::Context& uvContext);

 private:
  // Populates workerIdToInfo_ and workerNameToInfo_ using addressStore_
  void collectNames();

  const std::string& findWorkerURL(const WorkerInfo& worker) const;

  // TensorPipe read function that could be used to read response messages
  // by client, and read request messages by server.
  void pipeRead(
      const std::shared_ptr<tensorpipe::Pipe>&,
<<<<<<< HEAD
      std::function<void(const tensorpipe::Error&, Message&&, DevicesContext&&)>);
=======
      std::function<void(const tensorpipe::Error&, Message&&)>) noexcept;
>>>>>>> 8cfedece

  // TensorPipe write function that could be used to write response
  // messages by server, and write request messages by client.
  void pipeWrite(
      const std::shared_ptr<tensorpipe::Pipe>&,
      Message&& message,
      std::vector<c10::DeviceIndex>&& devices,
      std::function<void(const tensorpipe::Error&)>) noexcept;

  // Callback of listener accept()
  void onListenerAccepted(
      const tensorpipe::Error& error,
      std::shared_ptr<tensorpipe::Pipe>& pipe);

  // Respond to a call from a peer
  void respond(std::shared_ptr<tensorpipe::Pipe>& pipe);

  void sendCompletedResponseMessage(
      std::shared_ptr<tensorpipe::Pipe>& pipe,
      std::shared_ptr<FutureMessage>& futureResponseMessage,
      uint64_t messageId,
      DevicesContext&& ctx);

  // Collects metrics from successful RPC calls
  void trackNetworkData(
      uint64_t requestSize,
      uint64_t responseSize,
      const std::string& destWorkerName);

  // Collects metrics from failed RPC calls
  void trackNetworkError(
      uint64_t requestSize,
      const std::string& destWorkerName);

  inline std::vector<c10::DeviceIndex> getDevicesForTensors(
      const std::string& remoteName,
      const Message& message) const;

  // When a request+response completes, we need to mark the future message as
  // complete. However, if its timeout has already expired, it already has an
  // error set. There is no atomic "test-and-set" way to mark a future complete
  // only if it isn't yet. It does exist for errors (setErrorIfNeeded) but, even
  // then, it ends up printing a log message, which may worry the user. To solve
  // both issues we use a separate atomic flag to know the status of the future.
  struct AtomicFutureMessage {
    FutureMessage futMsg;
    std::atomic_flag isComplete = ATOMIC_FLAG_INIT;
  };

  // Maintains state per client pipe to track pending response messages and
  // error states. pendingResponseMessage_ should be protected by a mutex since
  // it can be raced with user send() call.
  // TODO: To achieve better performance we can have a pipe pool per
  // client that can be configured using RpcBackendOptions.
  struct ClientPipe {
    explicit ClientPipe(std::shared_ptr<tensorpipe::Pipe> pipe) : pipe_(pipe) {}
    std::shared_ptr<tensorpipe::Pipe> pipe_;
    bool readError_{false};
    // Map from Message Request ID's to corresponding futures.
    std::unordered_map<uint64_t, std::shared_ptr<AtomicFutureMessage>>
        pendingResponseMessage_;
  };

  const TensorPipeRpcBackendOptions opts_;
  std::unordered_map<std::string, tensorpipe::DeviceMap> reverseDeviceMaps_;

  ThreadPool threadPool_;
  std::shared_ptr<tensorpipe::Context> context_;
  std::shared_ptr<tensorpipe::Listener> listener_;
  std::unordered_map<worker_id_t, ClientPipe> connectedPipes_;

  // Maps keyed on name and id for easy WorkerInfo lookup.
  std::unordered_map<worker_id_t, WorkerInfo> workerIdToInfo_;
  std::unordered_map<std::string, WorkerInfo> workerNameToInfo_;
  std::unordered_map<std::string, std::string> workerNameToURL_;

  ::c10d::PrefixStore rankToNameStore_;
  ::c10d::PrefixStore nameToAddressStore_;
  const int worldSize_;

  // The join method is required to behave like a barrier and perform collective
  // operations. For simplicity and reliability, we offload this to a process
  // group, but probably one day we might want to re-implement them using RPCs.
  const std::shared_ptr<c10d::ProcessGroup> processGroup_;

  mutable std::mutex mutex_;
  uint64_t nextMessageID_{0};

  // Map to store the expiration times for each message.
  std::map<
      steady_clock_time_point,
      std::vector<std::pair<
          std::shared_ptr<AtomicFutureMessage>,
          std::chrono::milliseconds>>>
      timeoutMap_;

  // Thread that will poll the timeoutMap_ for timed out messages and mark them
  // with an error accordingly
  std::thread timeoutThread_;

  // Function run by the timeoutThread_ to check for timed out RPCs
  void pollTimeoutRpcs();

  // Mutex to guard the timeoutMap_
  std::mutex timeoutMapMutex_;

  // Condition Variable to signal population of the timeoutMap_
  std::condition_variable timeoutThreadCV_;

  // Returns the expiration time for an RPC by adding the current time to the
  // passed in timeout.
  inline steady_clock_time_point computeRpcMessageExpiryTime(
      std::chrono::milliseconds timeout) const {
    return std::chrono::time_point_cast<std::chrono::milliseconds>(
        std::chrono::steady_clock::now() + timeout);
  }

  // This is a generic struct for capturing Time-Series Metrics. It keeps a
  // running sum and count of data points (observations), and can return an
  // average of the data points seen so far. This is currently only used for
  // tracking the GIL Wait Time in RPC Agents, but can be used for other metrics
  // as well.
  struct TimeSeriesMetricsTracker {
    // Running sum of the data points seen so far
    uint64_t currentSum_;
    // Running count of the data points seen so far
    uint64_t currentCount_;

    explicit TimeSeriesMetricsTracker(
        uint64_t currentSum = 0,
        uint64_t currentCount = 0);

    // Adds a data point (which is basically one observation for the metric
    // being tracked) to the running sum and count.
    void addData(uint64_t dataPoint);
    // Returns the average of all the data points seen so far.
    float computeAverage() const;
  };

  // Map of Time-Series metrics tracked by the RPC Agent
  std::unordered_map<std::string, TimeSeriesMetricsTracker> timeSeriesMetrics_;
  // Mutex to guard timeSeriesMetrics_
  std::mutex metricsMutex_;

  // Map to Track Network Data
  NetworkDataDict networkData_;
  // Mutex to guard networkData_
  std::mutex networkDataMutex_;

  // A mutex and a cv to guard access to the call counts and watch for changes.
  std::mutex callCountMutex_;
  std::condition_variable callCountCV_;
  // Running total of un-processed, un-errored RPC calls sent
  int32_t clientActiveCalls_{0};
  // Running total of un-processed RPC requests received
  int32_t serverActiveCalls_{0};
  // Running total of RPC requests that will be completed asynchronously
  int32_t serverActiveAsyncCalls_{0};

  // Helpers to modify the counts while correctly dealing with the mutex and cv.
  void increaseCallCount(int32_t& count);
  void decreaseCallCount(int32_t& count);

  // Helpers to set the state of the requests.
  void markFutureAsComplete(
      std::shared_ptr<AtomicFutureMessage> futureMessage,
      Message message);
  void markFutureWithError(
      std::shared_ptr<AtomicFutureMessage> futureMessage,
      std::string errorMsg);
};

} // namespace rpc
} // namespace distributed
} // namespace torch

#endif // USE_TENSORPIPE<|MERGE_RESOLUTION|>--- conflicted
+++ resolved
@@ -212,11 +212,8 @@
   // by client, and read request messages by server.
   void pipeRead(
       const std::shared_ptr<tensorpipe::Pipe>&,
-<<<<<<< HEAD
-      std::function<void(const tensorpipe::Error&, Message&&, DevicesContext&&)>);
-=======
-      std::function<void(const tensorpipe::Error&, Message&&)>) noexcept;
->>>>>>> 8cfedece
+      std::function<void(
+          const tensorpipe::Error&, Message&&, DevicesContext&&)>) noexcept;
 
   // TensorPipe write function that could be used to write response
   // messages by server, and write request messages by client.
