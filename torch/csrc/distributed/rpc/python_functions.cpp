#include <torch/csrc/distributed/rpc/python_functions.h>
#include <ATen/ThreadLocalState.h>
#include <c10/util/C++17.h>
#include <torch/csrc/distributed/autograd/context/container.h>
#include <torch/csrc/distributed/autograd/utils.h>
#include <torch/csrc/distributed/rpc/message.h>
#include <torch/csrc/distributed/rpc/python_call.h>
#include <torch/csrc/distributed/rpc/python_remote_call.h>
#include <torch/csrc/distributed/rpc/python_resp.h>
#include <torch/csrc/distributed/rpc/python_rpc_handler.h>
#include <torch/csrc/distributed/rpc/rref_context.h>
#include <torch/csrc/distributed/rpc/rref_proto.h>
#include <torch/csrc/distributed/rpc/script_call.h>
#include <torch/csrc/distributed/rpc/script_remote_call.h>
#include <torch/csrc/distributed/rpc/script_resp.h>
#include <torch/csrc/distributed/rpc/torchscript_functions.h>
#include <torch/csrc/distributed/rpc/utils.h>
#include <torch/csrc/jit/runtime/operator.h>
#include <torch/csrc/utils/python_compat.h>

namespace torch {
namespace distributed {
namespace rpc {

namespace {

IValue toPyIValue(const Message& message) {
  MessageType msgType = message.type();
  auto response = deserializeResponse(message, msgType);
  switch (msgType) {
    case MessageType::SCRIPT_RET: {
      auto& ret = static_cast<ScriptResp&>(*response);
      Stack stack;
      stack.push_back(ret.value());
      // Need GIL to guard createPyObjectForStack() and its returned
      // py::object
      py::gil_scoped_acquire acquire;
      return jit::toIValue(
          torch::jit::createPyObjectForStack(std::move(stack)),
          PyObjectType::get());
    }
    case MessageType::PYTHON_RET: {
      // TODO: Try to avoid a copy here.
      auto& resp = static_cast<PythonResp&>(*response);
      auto& pythonRpcHandler = PythonRpcHandler::getInstance();
      // Need GIL to destruct the py::object returned by deserialize()
      py::gil_scoped_acquire acquire;
      return jit::toIValue(
          pythonRpcHandler.deserialize(resp.serializedPyObj()),
          PyObjectType::get());
    }
    default: {
      TORCH_CHECK(false, "Unrecognized response message type ", msgType);
    }
  }
}

std::shared_ptr<Operator> matchBuiltinOp(
    const std::string& opName,
    const py::args& args,
    const py::kwargs& kwargs,
    Stack& stack) {
  Symbol symbol = Symbol::fromQualString(opName);

  std::shared_ptr<jit::Operator> matchedOperator;
  if (symbol.is_aten()) {
    // Prefer C10 ops so that they go through C10 dispatch. We expect the
    // total # of possible overloaded ops (i.e. size of below ops list) to be
    // small (i.e. it is 10 for torch.add) so a worst-case linear search should
    // not incur significant extra overhead.
    auto ops = torch::jit::getAllOperatorsFor(symbol);
    std::vector<std::shared_ptr<torch::jit::Operator>> c10OpsForSymbol;
    for (auto it = ops.begin(); it != ops.end();) {
      std::shared_ptr<jit::Operator> op = *it;
      if (op->isC10Op()) {
        c10OpsForSymbol.emplace_back(std::move(op));
        it = ops.erase(it);
      } else {
        ++it;
      }
    }

    // Don't throw on failures in this call, since we are not examining on all
    // operators here, and the matched operator may indeed not be a c10 op.
    std::pair<std::shared_ptr<torch::jit::Operator>, torch::jit::Stack>
        opWithStack;
    try {
      opWithStack = torch::jit::getOpWithStack(c10OpsForSymbol, args, kwargs);
    } catch (const std::runtime_error& e) {
      opWithStack = torch::jit::getOpWithStack(ops, args, kwargs);
    }
    matchedOperator = std::get<0>(opWithStack);
    stack = std::get<1>(opWithStack);
  }

  // We should never hit this path, since if !matchedOperator, then the last
  // call to getOpWithStack should have thrown.
  TORCH_CHECK(
      matchedOperator != nullptr,
      "Failed to match operator name ",
      opName,
      " and arguments "
      "(args: ",
      args,
      ", kwargs: ",
      kwargs,
      ") to a builtin operator");

  return matchedOperator;
}

std::shared_ptr<JitFuture> sendPythonRemoteCall(
    const WorkerInfo& dst,
    SerializedPyObj serializedPyObj,
    const IValue& rrefId,
    const IValue& forkId,
    const float rpcTimeoutSeconds,
    const bool isAsyncExecution) {
  auto pythonRemoteCall = std::make_unique<PythonRemoteCall>(
      std::move(serializedPyObj), rrefId, forkId, isAsyncExecution);

  // set forceGradRecording to true as even if the args does not contain any
  // tensor, the return value might still contain tensors.
  auto agent = RpcAgent::getCurrentRpcAgent();
  return torch::distributed::autograd::sendMessageWithAutograd(
      *agent,
      dst,
      std::move(*pythonRemoteCall).toMessage(),
      true /*forceGradRecording*/,
      rpcTimeoutSeconds);
}

} // namespace

using namespace torch::distributed::autograd;

c10::intrusive_ptr<JitFuture> toPyJitFuture(
    const std::shared_ptr<JitFuture>& messageJitFuture,
    bool hasValue) {
  if (hasValue) {
    c10::intrusive_ptr<JitFuture> pyJitFuture =
        c10::make_intrusive<JitFuture>(PyObjectType::get());
    std::weak_ptr<JitFuture> wp = messageJitFuture;
    messageJitFuture->addCallback(
        at::wrapPropagateTLSState<void>([pyJitFuture, wp]() {
          auto future = wp.lock();
          if (future->hasError()) {
            pyJitFuture->setError(future->exception_ptr());
          } else {
<<<<<<< HEAD
            pyJitFuture->markCompleted(
                toIValue(*future->value().toCustomClass<Message>()));
=======
            pyJitFuture->markCompleted(toPyIValue(
                *messageJitFuture->value().toCustomClass<Message>()));
>>>>>>> eeb35575
          }
        }));

    return pyJitFuture;
  } else {
    c10::intrusive_ptr<JitFuture> pyJitFuture =
        c10::make_intrusive<JitFuture>(NoneType::get());
    std::weak_ptr<JitFuture> wp = messageJitFuture;
    messageJitFuture->addCallback(
        at::wrapPropagateTLSState<void>([wp, pyJitFuture]() {
          auto future = wp.lock();
          if (future->hasError()) {
            pyJitFuture->setError(future->exception_ptr());
          } else {
            pyJitFuture->markCompleted(IValue());
          }
        }));

    return pyJitFuture;
  }
}

c10::intrusive_ptr<JitFuture> pyRpcBuiltin(
    const WorkerInfo& dst,
    const std::string& opName,
    const py::args& args,
    const py::kwargs& kwargs,
    const float rpcTimeoutSeconds) {
  DCHECK(PyGILState_Check());
  Stack stack;
  auto op = matchBuiltinOp(opName, args, kwargs, stack);
  // Release GIL since args and kwargs processing is done.
  py::gil_scoped_release release;
  auto scriptCall = std::make_unique<ScriptCall>(op, std::move(stack));
  auto agent = RpcAgent::getCurrentRpcAgent();
  return toPyJitFuture(sendMessageWithAutograd(
      *agent,
      dst,
      std::move(*scriptCall).toMessage(),
      false,
      rpcTimeoutSeconds));
}

c10::intrusive_ptr<JitFuture> pyRpcPythonUdf(
    const WorkerInfo& dst,
    std::string& pickledPythonUDF,
    std::vector<torch::Tensor>& tensors,
    const float rpcTimeoutSeconds,
    const bool isAsyncExecution) {
  DCHECK(!PyGILState_Check());
  auto serializedPyObj =
      SerializedPyObj(std::move(pickledPythonUDF), std::move(tensors));
  auto pythonCall = std::make_unique<PythonCall>(
      std::move(serializedPyObj), isAsyncExecution);

  auto agent = RpcAgent::getCurrentRpcAgent();
  return toPyJitFuture(sendMessageWithAutograd(
      *agent,
      dst,
      std::move(*pythonCall).toMessage(),
      true /*forceGradRecording*/,
      rpcTimeoutSeconds));
}

c10::intrusive_ptr<JitFuture> pyRpcTorchscript(
    const std::string& dstWorkerName,
    const std::string& qualifiedNameStr,
    const py::tuple& argsTuple,
    const py::dict& kwargsDict,
    const float rpcTimeoutSeconds,
    const bool isAsyncExecution) {
  // No need to catch exception here, if function can not be found,
  // exception will be thrown in get_function() call; if args do not match
  // with function schema, exception will be thrown in
  // createStackForSchema() call.
  DCHECK(!PyGILState_Check());
  const c10::QualifiedName qualifiedName(qualifiedNameStr);
  auto functionSchema = PythonRpcHandler::getInstance()
                            .jitCompilationUnit()
                            ->get_function(qualifiedName)
                            .getSchema();
  Stack stack;
  {
    // Acquire GIL for py::args and py::kwargs processing.
    py::gil_scoped_acquire acquire;
    stack = torch::jit::createStackForSchema(
        functionSchema,
        argsTuple.cast<py::args>(),
        kwargsDict.cast<py::kwargs>(),
        c10::nullopt);
  }
  DCHECK(!PyGILState_Check());
  c10::intrusive_ptr<c10::ivalue::Future> fut = rpcTorchscript(
      dstWorkerName,
      qualifiedName,
      functionSchema,
      stack,
      rpcTimeoutSeconds,
      isAsyncExecution);
  return fut;
}

PyRRef pyRemoteBuiltin(
    const WorkerInfo& dst,
    const std::string& opName,
    const float rpcTimeoutSeconds,
    const py::args& args,
    const py::kwargs& kwargs) {
  DCHECK(PyGILState_Check());
  Stack stack;
  auto op = matchBuiltinOp(opName, args, kwargs, stack);
  // Release GIL since args and kwargs processing is done.
  py::gil_scoped_release release;
  TypePtr returnType = op->schema().returns()[0].type();

  auto& ctx = RRefContext::getInstance();
  auto agent = RpcAgent::getCurrentRpcAgent();

  if (ctx.getWorkerId() != dst.id_) {
    auto userRRef = ctx.createUserRRef(dst.id_, returnType);

    auto scriptRemoteCall = std::make_unique<ScriptRemoteCall>(
        op, std::move(stack), userRRef->rrefId(), userRRef->forkId());

    auto jitFuture = sendMessageWithAutograd(
        *agent,
        dst,
        std::move(*scriptRemoteCall).toMessage(),
        /*forceGradRecord */ false,
        /* timeout */ rpcTimeoutSeconds);

    userRRef->registerOwnerCreationFuture(jitFuture);
    ctx.addPendingUser(userRRef->forkId(), userRRef);
    std::weak_ptr<JitFuture> wp = jitFuture;
    jitFuture->addCallback(
        at::wrapPropagateTLSState<void>([wp, forkId{userRRef->forkId()}]() {
          callback::confirmPendingUser(*wp.lock(), forkId);
        }));
    return PyRRef(userRRef);
  } else {
    auto ownerRRef = ctx.createOwnerRRef(returnType);
    // prevent this owner RRef being deleted due to other forks
    ctx.addSelfAsFork(ownerRRef);

    auto scriptRemoteCall = std::make_unique<ScriptRemoteCall>(
        op, std::move(stack), ownerRRef->rrefId(), ownerRRef->rrefId());
    auto jitFuture = sendMessageWithAutograd(
        *agent,
        dst,
        std::move(*scriptRemoteCall).toMessage(),
        /* forceGradRecord */ false,
        /* timeout */ rpcTimeoutSeconds);

    ownerRRef->registerOwnerCreationFuture(jitFuture);
    // Builtin operators does not return py::object, and hence does not require
    // GIL for destructing the potentially deleted OwerRRef.
    std::weak_ptr<JitFuture> wp = jitFuture;
    jitFuture->addCallback(at::wrapPropagateTLSState<void>(
        [wp, ownerRRefId = ownerRRef->rrefId()]() {
          callback::finishCreatingOwnerRRef(*wp.lock(), ownerRRefId);
        }));
    return PyRRef(ownerRRef);
  }
}

PyRRef pyRemotePythonUdf(
    const WorkerInfo& dst,
    std::string& pickledPythonUDF,
    std::vector<torch::Tensor>& tensors,
    const float rpcTimeoutSeconds,
    const bool isAsyncExecution) {
  DCHECK(!PyGILState_Check());
  auto& ctx = RRefContext::getInstance();
  auto serializedPyObj =
      SerializedPyObj(std::move(pickledPythonUDF), std::move(tensors));

  if (ctx.getWorkerId() != dst.id_) {
    auto userRRef = ctx.createUserRRef(dst.id_, PyObjectType::get());
    auto jitFuture = sendPythonRemoteCall(
        dst,
        std::move(serializedPyObj),
        userRRef->rrefId().toIValue(),
        userRRef->forkId().toIValue(),
        rpcTimeoutSeconds,
        isAsyncExecution);

    userRRef->registerOwnerCreationFuture(jitFuture);
    ctx.addPendingUser(userRRef->forkId(), userRRef);
    std::weak_ptr<JitFuture> wp = jitFuture;
    jitFuture->addCallback(
        at::wrapPropagateTLSState<void>([wp, forkId{userRRef->forkId()}]() {
          callback::confirmPendingUser(*wp.lock(), forkId);
        }));
    return PyRRef(userRRef);
  } else {
    // Sending remote message to self
    auto ownerRRef = ctx.createOwnerRRef(PyObjectType::get());
    // prevent this owner RRef being deleted due to other forks
    ctx.addSelfAsFork(ownerRRef);
    auto jitFuture = sendPythonRemoteCall(
        dst,
        std::move(serializedPyObj),
        ownerRRef->rrefId().toIValue(),
        ownerRRef->rrefId().toIValue(),
        rpcTimeoutSeconds,
        isAsyncExecution);

    ownerRRef->registerOwnerCreationFuture(jitFuture);
    std::weak_ptr<JitFuture> wp = jitFuture;
    jitFuture->addCallback(at::wrapPropagateTLSState<void>(
        [wp, ownerRRefId = ownerRRef->rrefId()]() {
          auto deletedRRef =
              callback::finishCreatingOwnerRRef(*wp.lock(), ownerRRefId);
          if (deletedRRef && deletedRRef->isPyObj()) {
            py::gil_scoped_acquire ag;
            deletedRRef.reset();
          }
        }));
    return PyRRef(ownerRRef);
  }
}

PyRRef pyRemoteTorchscript(
    const std::string& dstWorkerName,
    const std::string& qualifiedNameStr,
    const float rpcTimeoutSeconds,
    const bool isAsyncExecution,
    const py::args& args,
    const py::kwargs& kwargs) {
  DCHECK(!PyGILState_Check());
  auto qualifiedName = c10::QualifiedName(qualifiedNameStr);
  auto functionSchema = PythonRpcHandler::getInstance()
                            .jitCompilationUnit()
                            ->get_function(qualifiedName)
                            .getSchema();
  Stack stack;
  {
    // Acquire GIL for py::args and py::kwargs processing.
    py::gil_scoped_acquire ag;
    stack = torch::jit::createStackForSchema(
        functionSchema, args, kwargs, c10::nullopt);
  }
  DCHECK(!PyGILState_Check());
  auto rrefPtr = remoteTorchscript(
      dstWorkerName,
      qualifiedName,
      functionSchema,
      stack,
      rpcTimeoutSeconds,
      isAsyncExecution);
  return PyRRef(rrefPtr);
}

} // namespace rpc
} // namespace distributed
} // namespace torch<|MERGE_RESOLUTION|>--- conflicted
+++ resolved
@@ -147,13 +147,8 @@
           if (future->hasError()) {
             pyJitFuture->setError(future->exception_ptr());
           } else {
-<<<<<<< HEAD
             pyJitFuture->markCompleted(
-                toIValue(*future->value().toCustomClass<Message>()));
-=======
-            pyJitFuture->markCompleted(toPyIValue(
-                *messageJitFuture->value().toCustomClass<Message>()));
->>>>>>> eeb35575
+                toPyIValue(*future->value().toCustomClass<Message>()));
           }
         }));
 
